<<<<<<< HEAD
// Copyright (c) 2021,2022-2023 Tigera, Inc. All rights reserved.
=======
// Copyright (c) 2021-2023 Tigera, Inc. All rights reserved.
>>>>>>> 70f5ff05
//
// Licensed under the Apache License, Version 2.0 (the "License");
// you may not use this file except in compliance with the License.
// You may obtain a copy of the License at
//
//     http://www.apache.org/licenses/LICENSE-2.0
//
// Unless required by applicable law or agreed to in writing, software
// distributed under the License is distributed on an "AS IS" BASIS,
// WITHOUT WARRANTIES OR CONDITIONS OF ANY KIND, either express or implied.
// See the License for the specific language governing permissions and
// limitations under the License.

package render

import (
	appsv1 "k8s.io/api/apps/v1"
	corev1 "k8s.io/api/core/v1"
	rbacv1 "k8s.io/api/rbac/v1"
	metav1 "k8s.io/apimachinery/pkg/apis/meta/v1"
	"k8s.io/apimachinery/pkg/util/intstr"
	"sigs.k8s.io/controller-runtime/pkg/client"

	v3 "github.com/tigera/api/pkg/apis/projectcalico/v3"
	operatorv1 "github.com/tigera/operator/api/v1"
	"github.com/tigera/operator/pkg/components"
	"github.com/tigera/operator/pkg/ptr"
	"github.com/tigera/operator/pkg/render/common/authentication"
	"github.com/tigera/operator/pkg/render/common/configmap"
	rmeta "github.com/tigera/operator/pkg/render/common/meta"
	"github.com/tigera/operator/pkg/render/common/networkpolicy"
	"github.com/tigera/operator/pkg/render/common/secret"
	"github.com/tigera/operator/pkg/render/common/securitycontext"
	"github.com/tigera/operator/pkg/tls/certificatemanagement"
)

// The names of the components related to the PacketCapture APIs related rendered objects.
const (
	PacketCaptureContainerName          = "tigera-packetcapture-server"
	PacketCaptureName                   = "tigera-packetcapture"
	PacketCaptureNamespace              = PacketCaptureName
	PacketCaptureServiceAccountName     = PacketCaptureName
	PacketCaptureClusterRoleName        = PacketCaptureName
	PacketCaptureClusterRoleBindingName = PacketCaptureName
	PacketCaptureDeploymentName         = PacketCaptureName
	PacketCaptureServiceName            = PacketCaptureName
	PacketCapturePolicyName             = networkpolicy.TigeraComponentPolicyPrefix + PacketCaptureName
	PacketCapturePort                   = 8444

	PacketCaptureCertSecret = "tigera-packetcapture-server-tls"
)

var (
	PacketCaptureEntityRule       = networkpolicy.CreateEntityRule(PacketCaptureNamespace, PacketCaptureDeploymentName, PacketCapturePort)
	PacketCaptureSourceEntityRule = networkpolicy.CreateSourceEntityRule(PacketCaptureNamespace, PacketCaptureDeploymentName)
)

// PacketCaptureApiConfiguration contains all the config information needed to render the component.
type PacketCaptureApiConfiguration struct {
	PullSecrets                 []*corev1.Secret
	Openshift                   bool
	Installation                *operatorv1.InstallationSpec
	KeyValidatorConfig          authentication.KeyValidatorConfig
	ServerCertSecret            certificatemanagement.KeyPairInterface
	TrustedBundle               certificatemanagement.TrustedBundle
	ClusterDomain               string
	ManagementClusterConnection *operatorv1.ManagementClusterConnection
}

type packetCaptureApiComponent struct {
	cfg   *PacketCaptureApiConfiguration
	image string
}

func PacketCaptureAPI(cfg *PacketCaptureApiConfiguration) Component {
	return &packetCaptureApiComponent{
		cfg: cfg,
	}
}

func PacketCaptureAPIPolicy(cfg *PacketCaptureApiConfiguration) Component {
	return NewPassthrough(allowTigeraPolicy(cfg))
}

func (pc *packetCaptureApiComponent) ResolveImages(is *operatorv1.ImageSet) error {
	reg := pc.cfg.Installation.Registry
	path := pc.cfg.Installation.ImagePath
	prefix := pc.cfg.Installation.ImagePrefix

	var err error
	pc.image, err = components.GetReference(components.ComponentPacketCapture, reg, path, prefix, is)
	if err != nil {
		return err
	}
	return nil
}

func (pc *packetCaptureApiComponent) SupportedOSType() rmeta.OSType {
	return rmeta.OSTypeLinux
}

func (pc *packetCaptureApiComponent) Objects() ([]client.Object, []client.Object) {
	objs := []client.Object{
		CreateNamespace(PacketCaptureNamespace, pc.cfg.Installation.KubernetesProvider, PSSRestricted),
	}
	objs = append(objs, secret.ToRuntimeObjects(secret.CopyToNamespace(PacketCaptureNamespace, pc.cfg.PullSecrets...)...)...)

	objs = append(objs,
		pc.serviceAccount(),
		pc.clusterRole(),
		pc.clusterRoleBinding(),
		pc.deployment(),
		pc.service(),
	)

	if pc.cfg.KeyValidatorConfig != nil {
		objs = append(objs, secret.ToRuntimeObjects(pc.cfg.KeyValidatorConfig.RequiredSecrets(PacketCaptureNamespace)...)...)
		objs = append(objs, configmap.ToRuntimeObjects(pc.cfg.KeyValidatorConfig.RequiredConfigMaps(PacketCaptureNamespace)...)...)
	}

	if pc.cfg.TrustedBundle != nil {
		objs = append(objs, pc.cfg.TrustedBundle.ConfigMap(PacketCaptureNamespace))
	}
	return objs, nil
}

func (pc *packetCaptureApiComponent) Ready() bool {
	return true
}

func (pc *packetCaptureApiComponent) service() *corev1.Service {
	return &corev1.Service{
		TypeMeta: metav1.TypeMeta{Kind: "Service", APIVersion: "v1"},
		ObjectMeta: metav1.ObjectMeta{
			Name:      PacketCaptureServiceName,
			Namespace: PacketCaptureNamespace,
		},
		Spec: corev1.ServiceSpec{
			Selector: map[string]string{
				"k8s-app": PacketCaptureName,
			},
			Ports: []corev1.ServicePort{
				{
					Name:       PacketCaptureName,
					Port:       443,
					Protocol:   corev1.ProtocolTCP,
					TargetPort: intstr.FromInt(PacketCapturePort),
				},
			},
		},
	}
}

func (pc *packetCaptureApiComponent) serviceAccount() client.Object {
	return &corev1.ServiceAccount{
		TypeMeta:   metav1.TypeMeta{Kind: "ServiceAccount", APIVersion: "v1"},
		ObjectMeta: metav1.ObjectMeta{Name: PacketCaptureServiceAccountName, Namespace: PacketCaptureNamespace},
	}
}

func (pc *packetCaptureApiComponent) clusterRole() client.Object {
	rules := []rbacv1.PolicyRule{
		{
			APIGroups: []string{"authorization.k8s.io"},
			Resources: []string{"subjectaccessreviews"},
			Verbs:     []string{"create"},
		},
		{
			APIGroups: []string{"authentication.k8s.io"},
			Resources: []string{"tokenreviews"},
			Verbs:     []string{"create"},
		},
		{
			APIGroups: []string{"projectcalico.org"},
			Resources: []string{"packetcaptures"},
			Verbs:     []string{"get"},
		},
		{
			APIGroups: []string{"projectcalico.org"},
			Resources: []string{"packetcaptures/status"},
			Verbs:     []string{"update"},
		},
	}

	return &rbacv1.ClusterRole{
		TypeMeta: metav1.TypeMeta{Kind: "ClusterRole", APIVersion: "rbac.authorization.k8s.io/v1"},
		ObjectMeta: metav1.ObjectMeta{
			Name: PacketCaptureClusterRoleName,
		},
		Rules: rules,
	}
}

func (pc *packetCaptureApiComponent) clusterRoleBinding() client.Object {
	return &rbacv1.ClusterRoleBinding{
		TypeMeta: metav1.TypeMeta{Kind: "ClusterRoleBinding", APIVersion: "rbac.authorization.k8s.io/v1"},
		ObjectMeta: metav1.ObjectMeta{
			Name: PacketCaptureClusterRoleBindingName,
		},
		RoleRef: rbacv1.RoleRef{
			APIGroup: "rbac.authorization.k8s.io",
			Kind:     "ClusterRole",
			Name:     PacketCaptureClusterRoleName,
		},
		Subjects: []rbacv1.Subject{
			{
				Kind:      "ServiceAccount",
				Name:      PacketCaptureServiceAccountName,
				Namespace: PacketCaptureNamespace,
			},
		},
	}
}

func (pc *packetCaptureApiComponent) deployment() client.Object {
	return &appsv1.Deployment{
		TypeMeta: metav1.TypeMeta{Kind: "Deployment", APIVersion: "apps/v1"},
		ObjectMeta: metav1.ObjectMeta{
			Name:      PacketCaptureDeploymentName,
			Namespace: PacketCaptureNamespace,
		},
		Spec: appsv1.DeploymentSpec{
			Replicas: ptr.Int32ToPtr(1),
			Strategy: appsv1.DeploymentStrategy{
				Type: appsv1.RecreateDeploymentStrategyType,
			},
			Template: corev1.PodTemplateSpec{
				ObjectMeta: metav1.ObjectMeta{
					Name:        PacketCaptureDeploymentName,
					Namespace:   PacketCaptureNamespace,
					Annotations: pc.annotations(),
				},
				Spec: corev1.PodSpec{
					NodeSelector:       pc.cfg.Installation.ControlPlaneNodeSelector,
					ServiceAccountName: PacketCaptureServiceAccountName,
					Tolerations:        append(pc.cfg.Installation.ControlPlaneTolerations, rmeta.TolerateCriticalAddonsAndControlPlane...),
					ImagePullSecrets:   secret.GetReferenceList(pc.cfg.PullSecrets),
					InitContainers:     pc.initContainers(),
					Containers:         []corev1.Container{pc.container()},
					Volumes:            pc.volumes(),
				},
			},
		},
	}
}

func (pc *packetCaptureApiComponent) initContainers() []corev1.Container {
	var initContainers []corev1.Container
	if pc.cfg.ServerCertSecret.UseCertificateManagement() {
		initContainers = append(initContainers, pc.cfg.ServerCertSecret.InitContainer(PacketCaptureNamespace))
	}
	return initContainers
}

func (pc *packetCaptureApiComponent) container() corev1.Container {
	volumeMounts := []corev1.VolumeMount{
		pc.cfg.ServerCertSecret.VolumeMount(pc.SupportedOSType()),
	}
	env := []corev1.EnvVar{
		{Name: "PACKETCAPTURE_API_LOG_LEVEL", Value: "Info"},
		{Name: "PACKETCAPTURE_API_HTTPS_KEY", Value: pc.cfg.ServerCertSecret.VolumeMountKeyFilePath()},
		{Name: "PACKETCAPTURE_API_HTTPS_CERT", Value: pc.cfg.ServerCertSecret.VolumeMountCertificateFilePath()},
		{Name: "PACKETCAPTURE_API_FIPS_MODE_ENABLED", Value: operatorv1.IsFIPSModeEnabledString(pc.cfg.Installation.FIPSMode)},
	}

	if pc.cfg.KeyValidatorConfig != nil {
		env = append(env, pc.cfg.KeyValidatorConfig.RequiredEnv("PACKETCAPTURE_API_")...)
	}
	if pc.cfg.TrustedBundle != nil {
		volumeMounts = append(volumeMounts, pc.cfg.TrustedBundle.VolumeMount(pc.SupportedOSType()))
	}

	return corev1.Container{
		Name:            PacketCaptureContainerName,
		Image:           pc.image,
		LivenessProbe:   pc.healthProbe(),
		ReadinessProbe:  pc.healthProbe(),
		SecurityContext: securitycontext.NewNonRootContext(),
		Env:             env,
		VolumeMounts:    volumeMounts,
	}
}

func (pc *packetCaptureApiComponent) healthProbe() *corev1.Probe {
	return &corev1.Probe{
		ProbeHandler: corev1.ProbeHandler{
			HTTPGet: &corev1.HTTPGetAction{
				Path:   "/health",
				Port:   intstr.FromInt(PacketCapturePort),
				Scheme: corev1.URISchemeHTTPS,
			},
		},
		InitialDelaySeconds: 30,
		PeriodSeconds:       10,
	}
}

func (pc *packetCaptureApiComponent) volumes() []corev1.Volume {
	volumes := []corev1.Volume{
		pc.cfg.ServerCertSecret.Volume(),
	}

	if pc.cfg.TrustedBundle != nil {
		volumes = append(volumes, pc.cfg.TrustedBundle.Volume())
	}

	return volumes
}

func (pc *packetCaptureApiComponent) annotations() map[string]string {
	annotations := map[string]string{
		pc.cfg.ServerCertSecret.HashAnnotationKey(): pc.cfg.ServerCertSecret.HashAnnotationValue(),
	}

	return annotations
}

func allowTigeraPolicy(cfg *PacketCaptureApiConfiguration) *v3.NetworkPolicy {
	managedCluster := cfg.ManagementClusterConnection != nil
	egressRules := []v3.Rule{
		{
			Action:      v3.Allow,
			Protocol:    &networkpolicy.TCPProtocol,
			Destination: networkpolicy.KubeAPIServerEntityRule,
		},
	}
	egressRules = networkpolicy.AppendDNSEgressRules(egressRules, cfg.Openshift)
	if !managedCluster {
		egressRules = append(egressRules, v3.Rule{
			Action:      v3.Allow,
			Protocol:    &networkpolicy.TCPProtocol,
			Destination: DexEntityRule,
		})
	}

	ingressRules := []v3.Rule{}
	if managedCluster {
		ingressRules = append(ingressRules, v3.Rule{
			Action:   v3.Allow,
			Protocol: &networkpolicy.TCPProtocol,
			Source:   GuardianSourceEntityRule,
			Destination: v3.EntityRule{
				Ports: networkpolicy.Ports(PacketCapturePort),
			},
		})
	} else {
		ingressRules = append(ingressRules, v3.Rule{
			Action:   v3.Allow,
			Protocol: &networkpolicy.TCPProtocol,
			Source:   ManagerSourceEntityRule,
			Destination: v3.EntityRule{
				Ports: networkpolicy.Ports(PacketCapturePort),
			},
		})
	}

	return &v3.NetworkPolicy{
		TypeMeta: metav1.TypeMeta{Kind: "NetworkPolicy", APIVersion: "projectcalico.org/v3"},
		ObjectMeta: metav1.ObjectMeta{
			Name:      PacketCapturePolicyName,
			Namespace: PacketCaptureNamespace,
		},
		Spec: v3.NetworkPolicySpec{
			Order:    &networkpolicy.HighPrecedenceOrder,
			Tier:     networkpolicy.TigeraComponentTierName,
			Selector: networkpolicy.KubernetesAppSelector(PacketCaptureName),
			Types:    []v3.PolicyType{v3.PolicyTypeIngress, v3.PolicyTypeEgress},
			Ingress:  ingressRules,
			Egress:   egressRules,
		},
	}
}<|MERGE_RESOLUTION|>--- conflicted
+++ resolved
@@ -1,8 +1,4 @@
-<<<<<<< HEAD
-// Copyright (c) 2021,2022-2023 Tigera, Inc. All rights reserved.
-=======
 // Copyright (c) 2021-2023 Tigera, Inc. All rights reserved.
->>>>>>> 70f5ff05
 //
 // Licensed under the Apache License, Version 2.0 (the "License");
 // you may not use this file except in compliance with the License.
