// Copyright (c) 2020-2023 Tigera, Inc. All rights reserved.

// Licensed under the Apache License, Version 2.0 (the "License");
// you may not use this file except in compliance with the License.
// You may obtain a copy of the License at
//
//     http://www.apache.org/licenses/LICENSE-2.0
//
// Unless required by applicable law or agreed to in writing, software
// distributed under the License is distributed on an "AS IS" BASIS,
// WITHOUT WARRANTIES OR CONDITIONS OF ANY KIND, either express or implied.
// See the License for the specific language governing permissions and
// limitations under the License.

package render_test

import (
	"context"
	"fmt"
	"reflect"

<<<<<<< HEAD
	batchv1 "k8s.io/api/batch/v1"
=======
	"github.com/tigera/operator/pkg/render/common/secret"
>>>>>>> 923a124f

	. "github.com/onsi/ginkgo"
	. "github.com/onsi/ginkgo/extensions/table"
	. "github.com/onsi/gomega"

	appsv1 "k8s.io/api/apps/v1"
	corev1 "k8s.io/api/core/v1"
	policyv1beta1 "k8s.io/api/policy/v1beta1"
	rbacv1 "k8s.io/api/rbac/v1"
	"k8s.io/apimachinery/pkg/api/resource"
	metav1 "k8s.io/apimachinery/pkg/apis/meta/v1"
	"k8s.io/apimachinery/pkg/runtime"
	"k8s.io/apimachinery/pkg/types"
	"sigs.k8s.io/controller-runtime/pkg/client"
	"sigs.k8s.io/controller-runtime/pkg/client/fake"

	esv1 "github.com/elastic/cloud-on-k8s/v2/pkg/apis/elasticsearch/v1"
	kbv1 "github.com/elastic/cloud-on-k8s/v2/pkg/apis/kibana/v1"

	v3 "github.com/tigera/api/pkg/apis/projectcalico/v3"
	operatorv1 "github.com/tigera/operator/api/v1"
	"github.com/tigera/operator/pkg/apis"
	"github.com/tigera/operator/pkg/common"
	"github.com/tigera/operator/pkg/controller/certificatemanager"
	"github.com/tigera/operator/pkg/dns"
	"github.com/tigera/operator/pkg/render"
	relasticsearch "github.com/tigera/operator/pkg/render/common/elasticsearch"
	"github.com/tigera/operator/pkg/render/common/networkpolicy"
	"github.com/tigera/operator/pkg/render/common/podaffinity"
	rtest "github.com/tigera/operator/pkg/render/common/test"
	"github.com/tigera/operator/pkg/render/testutils"
	"github.com/tigera/operator/pkg/tls/certificatemanagement"
)

type resourceTestObj struct {
	name string
	ns   string
	typ  runtime.Object
	f    func(resource runtime.Object)
}

var _ = Describe("Elasticsearch rendering tests", func() {
	// Setup shared policies utilities that require Ginkgo context.
	var (
		expectedOperatorPolicy             = testutils.GetExpectedPolicyFromFile("testutils/expected_policies/elastic-operator.json")
		expectedOperatorPolicyForOpenshift = testutils.GetExpectedPolicyFromFile("testutils/expected_policies/elastic-operator_ocp.json")
		expectedESPolicy                   = testutils.GetExpectedPolicyFromFile("testutils/expected_policies/elasticsearch.json")
		expectedESPolicyForOpenshift       = testutils.GetExpectedPolicyFromFile("testutils/expected_policies/elasticsearch_ocp.json")
		expectedESInternalPolicy           = testutils.GetExpectedPolicyFromFile("testutils/expected_policies/elasticsearch-internal.json")
		expectedKibanaPolicy               = testutils.GetExpectedPolicyFromFile("testutils/expected_policies/kibana.json")
		expectedKibanaPolicyForOpenshift   = testutils.GetExpectedPolicyFromFile("testutils/expected_policies/kibana_ocp.json")
	)
	getExpectedPolicy := func(policyName types.NamespacedName, scenario testutils.AllowTigeraScenario) *v3.NetworkPolicy {
		if scenario.ManagedCluster {
			return nil
		}

		switch policyName.Name {
		case "allow-tigera.elasticsearch-access":
			return testutils.SelectPolicyByProvider(scenario, expectedESPolicy, expectedESPolicyForOpenshift)

		case "allow-tigera.kibana-access":
			return testutils.SelectPolicyByProvider(scenario, expectedKibanaPolicy, expectedKibanaPolicyForOpenshift)

		case "allow-tigera.elastic-operator-access":
			return testutils.SelectPolicyByProvider(scenario, expectedOperatorPolicy, expectedOperatorPolicyForOpenshift)

		case "allow-tigera.elasticsearch-internal":
			return expectedESInternalPolicy

		default:
			return nil
		}
	}

	Context("Standalone cluster type", func() {
		var cfg *render.ElasticsearchConfiguration
		replicas := int32(1)
		retention := int32(1)

		BeforeEach(func() {
			logStorage := &operatorv1.LogStorage{
				ObjectMeta: metav1.ObjectMeta{
					Name: "tigera-secure",
				},
				Spec: operatorv1.LogStorageSpec{
					Nodes: &operatorv1.Nodes{
						Count:                1,
						ResourceRequirements: nil,
					},
					Indices: &operatorv1.Indices{
						Replicas: &replicas,
					},
					Retention: &operatorv1.Retention{
						Flows:             &retention,
						AuditReports:      &retention,
						Snapshots:         &retention,
						ComplianceReports: &retention,
						DNSLogs:           &retention,
						BGPLogs:           &retention,
					},
				},
				Status: operatorv1.LogStorageStatus{
					State: "",
				},
			}

			installation := &operatorv1.InstallationSpec{
				ControlPlaneReplicas: &replicas,
				KubernetesProvider:   operatorv1.ProviderNone,
				Registry:             "testregistry.com/",
			}

			esConfig := relasticsearch.NewClusterConfig("cluster", 1, 1, 1)

			elasticsearchKeyPair, kibanaKeyPair, trustedBundle := getTLS(installation)
			cfg = &render.ElasticsearchConfiguration{
				LogStorage:           logStorage,
				Installation:         installation,
				ClusterConfig:        esConfig,
				ElasticsearchKeyPair: elasticsearchKeyPair,
				KibanaKeyPair:        kibanaKeyPair,
				PullSecrets: []*corev1.Secret{
					{TypeMeta: metav1.TypeMeta{Kind: "Secret", APIVersion: "v1"}, ObjectMeta: metav1.ObjectMeta{Name: "tigera-pull-secret"}},
				},
				Provider:           operatorv1.ProviderNone,
				ClusterDomain:      "cluster.local",
				ElasticLicenseType: render.ElasticsearchLicenseTypeEnterpriseTrial,
				TrustedBundle:      trustedBundle,
				UsePSP:             true,
				KibanaEnabled:      true,
			}
		})

		It("should not panic if an empty spec is provided", func() {
			// Override with an instance that has no spec.
			cfg.LogStorage = &operatorv1.LogStorage{
				ObjectMeta: metav1.ObjectMeta{
					Name: "tigera-secure",
				},
				Spec: operatorv1.LogStorageSpec{},
			}

			component := render.LogStorage(cfg)

			// Render the objects and make sure we don't panic!
			_, _ = component.Objects()
		})

		Context("Initial creation", func() {
			It("should render properly when PSP is not supported by the cluster", func() {
				cfg.UsePSP = false
				component := render.LogStorage(cfg)
				Expect(component.ResolveImages(nil)).To(BeNil())
				resources, _ := component.Objects()

				// Should not contain any PodSecurityPolicies
				for _, r := range resources {
					Expect(reflect.TypeOf(r)).ToNot(Equal(reflect.TypeOf(&policyv1beta1.PodSecurityPolicy{})))
				}
			})

			It("should render an elasticsearchComponent", func() {
				expectedCreateResources := []client.Object{
					// ECK Resources
					&corev1.Namespace{ObjectMeta: metav1.ObjectMeta{Name: render.ECKOperatorNamespace}},
					&v3.NetworkPolicy{ObjectMeta: metav1.ObjectMeta{Name: render.ECKOperatorPolicyName, Namespace: render.ECKOperatorNamespace}},
					&corev1.Secret{ObjectMeta: metav1.ObjectMeta{Name: "tigera-pull-secret", Namespace: render.ECKOperatorNamespace}},
					&rbacv1.ClusterRole{ObjectMeta: metav1.ObjectMeta{Name: "elastic-operator"}},
					&rbacv1.ClusterRoleBinding{ObjectMeta: metav1.ObjectMeta{Name: "elastic-operator"}},
					&corev1.ServiceAccount{ObjectMeta: metav1.ObjectMeta{Name: "elastic-operator", Namespace: render.ECKOperatorNamespace}},
					&rbacv1.ClusterRole{ObjectMeta: metav1.ObjectMeta{Name: "tigera-elasticsearch"}},
					&rbacv1.ClusterRoleBinding{ObjectMeta: metav1.ObjectMeta{Name: "tigera-elasticsearch"}},
					&policyv1beta1.PodSecurityPolicy{ObjectMeta: metav1.ObjectMeta{Name: "tigera-elasticsearch"}},
					&policyv1beta1.PodSecurityPolicy{ObjectMeta: metav1.ObjectMeta{Name: render.ECKOperatorName}},

					// Kibana resources
					&rbacv1.ClusterRole{ObjectMeta: metav1.ObjectMeta{Name: "tigera-kibana"}},
					&rbacv1.ClusterRoleBinding{ObjectMeta: metav1.ObjectMeta{Name: "tigera-kibana"}},
					&policyv1beta1.PodSecurityPolicy{ObjectMeta: metav1.ObjectMeta{Name: "tigera-kibana"}},
					&appsv1.StatefulSet{ObjectMeta: metav1.ObjectMeta{Name: render.ECKOperatorName, Namespace: render.ECKOperatorNamespace}},
					&corev1.Namespace{ObjectMeta: metav1.ObjectMeta{Name: render.KibanaNamespace}},
					&v3.NetworkPolicy{ObjectMeta: metav1.ObjectMeta{Name: render.KibanaPolicyName, Namespace: render.KibanaNamespace}},
					&v3.NetworkPolicy{ObjectMeta: metav1.ObjectMeta{Name: networkpolicy.TigeraComponentDefaultDenyPolicyName, Namespace: render.KibanaNamespace}},
					&corev1.ServiceAccount{ObjectMeta: metav1.ObjectMeta{Name: "tigera-kibana", Namespace: render.KibanaNamespace}},
					&corev1.Secret{ObjectMeta: metav1.ObjectMeta{Name: "tigera-pull-secret", Namespace: render.KibanaNamespace}},
					&kbv1.Kibana{ObjectMeta: metav1.ObjectMeta{Name: render.KibanaName, Namespace: render.KibanaNamespace}},

					// ES resources
					&corev1.Namespace{ObjectMeta: metav1.ObjectMeta{Name: render.ElasticsearchNamespace}},
					&v3.NetworkPolicy{ObjectMeta: metav1.ObjectMeta{Name: render.ElasticsearchPolicyName, Namespace: render.ElasticsearchNamespace}},
					&v3.NetworkPolicy{ObjectMeta: metav1.ObjectMeta{Name: render.ElasticsearchInternalPolicyName, Namespace: render.ElasticsearchNamespace}},
					&v3.NetworkPolicy{ObjectMeta: metav1.ObjectMeta{Name: networkpolicy.TigeraComponentDefaultDenyPolicyName, Namespace: render.ElasticsearchNamespace}},
					&corev1.Secret{ObjectMeta: metav1.ObjectMeta{Name: "tigera-pull-secret", Namespace: render.ElasticsearchNamespace}},
					&corev1.ServiceAccount{ObjectMeta: metav1.ObjectMeta{Name: "tigera-elasticsearch", Namespace: render.ElasticsearchNamespace}},
					&corev1.ConfigMap{ObjectMeta: metav1.ObjectMeta{Name: relasticsearch.ClusterConfigConfigMapName, Namespace: common.OperatorNamespace()}},
					&esv1.Elasticsearch{ObjectMeta: metav1.ObjectMeta{Name: render.ElasticsearchName, Namespace: render.ElasticsearchNamespace}},
					&rbacv1.Role{ObjectMeta: metav1.ObjectMeta{Name: render.EsManagerRole, Namespace: render.ElasticsearchNamespace}},
					&rbacv1.RoleBinding{ObjectMeta: metav1.ObjectMeta{Name: render.EsManagerRoleBinding, Namespace: render.ElasticsearchNamespace}},
				}

				component := render.LogStorage(cfg)
				createResources, deleteResources := component.Objects()
				rtest.ExpectResources(createResources, expectedCreateResources)
				compareResources(deleteResources, []resourceTestObj{
					{render.ESCuratorName, render.ElasticsearchNamespace, &batchv1.CronJob{}, nil},
					{render.ESCuratorName, "", &rbacv1.ClusterRole{}, nil},
					{render.ESCuratorName, "", &rbacv1.ClusterRoleBinding{}, nil},
					{render.EsCuratorPolicyName, render.ElasticsearchNamespace, &v3.NetworkPolicy{}, nil},
					{render.EsCuratorServiceAccount, render.ElasticsearchNamespace, &corev1.ServiceAccount{}, nil},
					{render.ElasticsearchCuratorUserSecret, render.ElasticsearchNamespace, &corev1.Secret{}, nil},
					{render.ESCuratorName, "", &policyv1beta1.PodSecurityPolicy{}, nil},
				})

				// Check the namespaces.
				namespace := rtest.GetResource(createResources, "tigera-eck-operator", "", "", "v1", "Namespace").(*corev1.Namespace)
				Expect(namespace.Labels["pod-security.kubernetes.io/enforce"]).To(Equal("restricted"))
				Expect(namespace.Labels["pod-security.kubernetes.io/enforce-version"]).To(Equal("latest"))

				namespace = rtest.GetResource(createResources, "tigera-elasticsearch", "", "", "v1", "Namespace").(*corev1.Namespace)
				Expect(namespace.Labels["pod-security.kubernetes.io/enforce"]).To(Equal("privileged"))
				Expect(namespace.Labels["pod-security.kubernetes.io/enforce-version"]).To(Equal("latest"))

				namespace = rtest.GetResource(createResources, "tigera-kibana", "", "", "v1", "Namespace").(*corev1.Namespace)
				Expect(namespace.Labels["pod-security.kubernetes.io/enforce"]).To(Equal("baseline"))
				Expect(namespace.Labels["pod-security.kubernetes.io/enforce-version"]).To(Equal("latest"))

				resultES := rtest.GetResource(createResources, render.ElasticsearchName, render.ElasticsearchNamespace,
					"elasticsearch.k8s.elastic.co", "v1", "Elasticsearch").(*esv1.Elasticsearch)

				// There are no node selectors in the LogStorage CR, so we expect no node selectors in the Elasticsearch CR.
				Expect(resultES.Spec.NodeSets).To(HaveLen(1))
				nodeSet := resultES.Spec.NodeSets[0]
				Expect(nodeSet.PodTemplate.Spec.NodeSelector).To(BeEmpty())

				// Verify that an initContainer is added
				initContainers := resultES.Spec.NodeSets[0].PodTemplate.Spec.InitContainers
				Expect(initContainers).To(HaveLen(1))
				Expect(initContainers[0].Name).To(Equal("elastic-internal-init-os-settings"))
				Expect(*initContainers[0].SecurityContext.AllowPrivilegeEscalation).To(BeTrue())
				Expect(*initContainers[0].SecurityContext.Privileged).To(BeTrue())
				Expect(*initContainers[0].SecurityContext.RunAsGroup).To(BeEquivalentTo(0))
				Expect(*initContainers[0].SecurityContext.RunAsNonRoot).To(BeFalse())
				Expect(*initContainers[0].SecurityContext.RunAsUser).To(BeEquivalentTo(0))
				Expect(initContainers[0].SecurityContext.Capabilities).To(Equal(
					&corev1.Capabilities{
						Drop: []corev1.Capability{"ALL"},
					},
				))
				Expect(initContainers[0].SecurityContext.SeccompProfile).To(Equal(
					&corev1.SeccompProfile{
						Type: corev1.SeccompProfileTypeRuntimeDefault,
					}))

				// Verify that the default container limits/requests are set.
				Expect(resultES.Spec.NodeSets[0].PodTemplate.Spec.Containers).To(HaveLen(1))
				esContainer := resultES.Spec.NodeSets[0].PodTemplate.Spec.Containers[0]
				Expect(*esContainer.SecurityContext.AllowPrivilegeEscalation).To(BeFalse())
				Expect(*esContainer.SecurityContext.Privileged).To(BeFalse())
				Expect(*esContainer.SecurityContext.RunAsGroup).To(BeEquivalentTo(0))
				Expect(*esContainer.SecurityContext.RunAsNonRoot).To(BeFalse())
				Expect(*esContainer.SecurityContext.RunAsUser).To(BeEquivalentTo(0))
				Expect(esContainer.SecurityContext.Capabilities).To(Equal(
					&corev1.Capabilities{
						Drop: []corev1.Capability{"ALL"},
						Add:  []corev1.Capability{"SETGID", "SETUID", "SYS_CHROOT"},
					},
				))
				Expect(esContainer.SecurityContext.SeccompProfile).To(Equal(
					&corev1.SeccompProfile{
						Type: corev1.SeccompProfileTypeRuntimeDefault,
					}))

				limits := esContainer.Resources.Limits
				resources := esContainer.Resources.Requests

				Expect(limits.Cpu().String()).To(Equal("1"))
				Expect(limits.Memory().String()).To(Equal("4Gi"))
				Expect(resources.Cpu().String()).To(Equal("250m"))
				Expect(resources.Memory().String()).To(Equal("4Gi"))
				Expect(esContainer.Env[0].Value).To(Equal("-Xms2G -Xmx2G"))

				// Check that the expected config made it's way to the Elastic CR
				Expect(nodeSet.Config.Data).Should(Equal(map[string]interface{}{
					"node.master":                     "true",
					"node.data":                       "true",
					"node.ingest":                     "true",
					"cluster.max_shards_per_node":     10000,
					"ingest.geoip.downloader.enabled": false,
				}))
				resultECK := rtest.GetResource(createResources, render.ECKOperatorName, render.ECKOperatorNamespace,
					"apps", "v1", "StatefulSet").(*appsv1.StatefulSet)
				Expect(resultECK.Spec.Template.Spec.Containers).To(HaveLen(1))
				Expect(resultECK.Spec.Template.Spec.Containers[0].Args).To(ConsistOf([]string{
					"manager",
					"--namespaces=tigera-elasticsearch,tigera-kibana",
					"--log-verbosity=0",
					"--metrics-port=0",
					"--container-registry=testregistry.com/",
					"--max-concurrent-reconciles=3",
					"--ca-cert-validity=8760h",
					"--ca-cert-rotate-before=24h",
					"--cert-validity=8760h",
					"--cert-rotate-before=24h",
					"--enable-webhook=false",
					"--manage-webhook-certs=false",
				}))
				Expect(*resultECK.Spec.Template.Spec.Containers[0].SecurityContext.AllowPrivilegeEscalation).To(BeFalse())
				Expect(*resultECK.Spec.Template.Spec.Containers[0].SecurityContext.Privileged).To(BeFalse())
				Expect(*resultECK.Spec.Template.Spec.Containers[0].SecurityContext.RunAsGroup).To(BeEquivalentTo(10001))
				Expect(*resultECK.Spec.Template.Spec.Containers[0].SecurityContext.RunAsNonRoot).To(BeTrue())
				Expect(*resultECK.Spec.Template.Spec.Containers[0].SecurityContext.RunAsUser).To(BeEquivalentTo(10001))
				Expect(resultECK.Spec.Template.Spec.Containers[0].SecurityContext.Capabilities).To(Equal(
					&corev1.Capabilities{
						Drop: []corev1.Capability{"ALL"},
					},
				))
				Expect(resultECK.Spec.Template.Spec.Containers[0].SecurityContext.SeccompProfile).To(Equal(
					&corev1.SeccompProfile{
						Type: corev1.SeccompProfileTypeRuntimeDefault,
					}))

				kb := rtest.GetResource(createResources, "tigera-secure", "tigera-kibana", "kibana.k8s.elastic.co", "v1", "Kibana")
				Expect(kb).NotTo(BeNil())
				kibana := kb.(*kbv1.Kibana)
				Expect(kibana.Spec.PodTemplate.Spec.Containers).To(HaveLen(1))

				Expect(*kibana.Spec.PodTemplate.Spec.Containers[0].SecurityContext.AllowPrivilegeEscalation).To(BeFalse())
				Expect(*kibana.Spec.PodTemplate.Spec.Containers[0].SecurityContext.Privileged).To(BeFalse())
				Expect(*kibana.Spec.PodTemplate.Spec.Containers[0].SecurityContext.RunAsGroup).To(BeEquivalentTo(10001))
				Expect(*kibana.Spec.PodTemplate.Spec.Containers[0].SecurityContext.RunAsNonRoot).To(BeTrue())
				Expect(*kibana.Spec.PodTemplate.Spec.Containers[0].SecurityContext.RunAsUser).To(BeEquivalentTo(10001))
				Expect(kibana.Spec.PodTemplate.Spec.Containers[0].SecurityContext.Capabilities).To(Equal(
					&corev1.Capabilities{
						Drop: []corev1.Capability{"ALL"},
					},
				))
				Expect(kibana.Spec.PodTemplate.Spec.Containers[0].SecurityContext.SeccompProfile).To(Equal(
					&corev1.SeccompProfile{
						Type: corev1.SeccompProfileTypeRuntimeDefault,
					}))
				eckRole := rtest.GetResource(createResources, "elastic-operator", "", "rbac.authorization.k8s.io", "v1", "ClusterRole").(*rbacv1.ClusterRole)
				Expect(eckRole.Rules).To(ConsistOf([]rbacv1.PolicyRule{
					{
						APIGroups: []string{"authorization.k8s.io"},
						Resources: []string{"subjectaccessreviews"},
						Verbs:     []string{"create"},
					},
					{
						APIGroups: []string{"coordination.k8s.io"},
						Resources: []string{"leases"},
						Verbs:     []string{"create"},
					},
					{
						APIGroups:     []string{"coordination.k8s.io"},
						Resources:     []string{"leases"},
						ResourceNames: []string{"elastic-operator-leader"},
						Verbs:         []string{"get", "watch", "update"},
					},
					{
						APIGroups: []string{""},
						Resources: []string{"pods", "endpoints", "events", "persistentvolumeclaims", "secrets", "services", "configmaps", "serviceaccounts"},
						Verbs:     []string{"get", "list", "watch", "create", "update", "patch", "delete"},
					},
					{
						APIGroups: []string{"apps"},
						Resources: []string{"deployments", "statefulsets", "daemonsets"},
						Verbs:     []string{"get", "list", "watch", "create", "update", "patch", "delete"},
					},
					{
						APIGroups: []string{"batch"},
						Resources: []string{"cronjobs"},
						Verbs:     []string{"get", "list", "watch", "create", "update", "patch", "delete"},
					},
					{
						APIGroups: []string{"policy"},
						Resources: []string{"poddisruptionbudgets"},
						Verbs:     []string{"get", "list", "watch", "create", "update", "patch", "delete"},
					},
					{
						APIGroups: []string{"elasticsearch.k8s.elastic.co"},
						Resources: []string{"elasticsearches", "elasticsearches/status", "elasticsearches/finalizers", "enterpriselicenses", "enterpriselicenses/status"},
						Verbs:     []string{"get", "list", "watch", "create", "update", "patch", "delete"},
					},
					{
						APIGroups: []string{"autoscaling.k8s.elastic.co"},
						Resources: []string{"elasticsearchautoscalers", "elasticsearchautoscalers/status", "elasticsearchautoscalers/finalizers"},
						Verbs:     []string{"get", "list", "watch", "create", "update", "patch", "delete"},
					},
					{
						APIGroups: []string{"kibana.k8s.elastic.co"},
						Resources: []string{"kibanas", "kibanas/status", "kibanas/finalizers"},
						Verbs:     []string{"get", "list", "watch", "create", "update", "patch", "delete"},
					},
					{
						APIGroups: []string{"apm.k8s.elastic.co"},
						Resources: []string{"apmservers", "apmservers/status", "apmservers/finalizers"},
						Verbs:     []string{"get", "list", "watch", "create", "update", "patch", "delete"},
					},
					{
						APIGroups: []string{"enterprisesearch.k8s.elastic.co"},
						Resources: []string{"enterprisesearches", "enterprisesearches/status", "enterprisesearches/finalizers"},
						Verbs:     []string{"get", "list", "watch", "create", "update", "patch", "delete"},
					},
					{
						APIGroups: []string{"beat.k8s.elastic.co"},
						Resources: []string{"beats", "beats/status", "beats/finalizers"},
						Verbs:     []string{"get", "list", "watch", "create", "update", "patch", "delete"},
					},
					{
						APIGroups: []string{"agent.k8s.elastic.co"},
						Resources: []string{"agents", "agents/status", "agents/finalizers"},
						Verbs:     []string{"get", "list", "watch", "create", "update", "patch", "delete"},
					},
					{
						APIGroups: []string{"maps.k8s.elastic.co"},
						Resources: []string{"elasticmapsservers", "elasticmapsservers/status", "elasticmapsservers/finalizers"},
						Verbs:     []string{"get", "list", "watch", "create", "update", "patch", "delete"},
					},
					{
						APIGroups: []string{"stackconfigpolicy.k8s.elastic.co"},
						Resources: []string{"stackconfigpolicies", "stackconfigpolicies/status", "stackconfigpolicies/finalizers"},
						Verbs:     []string{"get", "list", "watch", "create", "update", "patch", "delete"},
					},
					{
						APIGroups: []string{"associations.k8s.elastic.co"},
						Resources: []string{"apmserverelasticsearchassociations", "apmserverelasticsearchassociations/status"},
						Verbs:     []string{"get", "list", "watch", "create", "update", "patch", "delete"},
					},
					{
						APIGroups: []string{"autoscaling.k8s.elastic.co"},
						Resources: []string{"elasticsearchautoscalers", "elasticsearchautoscalers/status", "elasticsearchautoscalers/finalizers"},
						Verbs:     []string{"get", "list", "watch", "create", "update", "patch", "delete"},
					},
					{
						APIGroups:     []string{"policy"},
						Resources:     []string{"podsecuritypolicies"},
						Verbs:         []string{"use"},
						ResourceNames: []string{"elastic-operator"},
					},
				}))
			})

			It("should render an elasticsearchComponent and delete the Elasticsearch and Kibana ExternalService as well as Curator components", func() {
				expectedCreateResources := []resourceTestObj{
					{render.ECKOperatorNamespace, "", &corev1.Namespace{}, nil},
					{render.ECKOperatorPolicyName, render.ECKOperatorNamespace, &v3.NetworkPolicy{}, nil},
					{"tigera-pull-secret", render.ECKOperatorNamespace, &corev1.Secret{}, nil},
					{"elastic-operator", "", &rbacv1.ClusterRole{}, nil},
					{"elastic-operator", "", &rbacv1.ClusterRoleBinding{}, nil},
					{"elastic-operator", render.ECKOperatorNamespace, &corev1.ServiceAccount{}, nil},
					{"tigera-elasticsearch", "", &rbacv1.ClusterRoleBinding{}, nil},
					{"tigera-elasticsearch", "", &rbacv1.ClusterRole{}, nil},
					{render.ECKOperatorName, "", &policyv1beta1.PodSecurityPolicy{}, nil},
					{"tigera-elasticsearch", "", &policyv1beta1.PodSecurityPolicy{}, nil},
					{"tigera-kibana", "", &rbacv1.ClusterRoleBinding{}, nil},
					{"tigera-kibana", "", &rbacv1.ClusterRole{}, nil},
					{"tigera-kibana", "", &policyv1beta1.PodSecurityPolicy{}, nil},
					{render.ECKOperatorName, render.ECKOperatorNamespace, &appsv1.StatefulSet{}, nil},
					{render.ElasticsearchNamespace, "", &corev1.Namespace{}, nil},
					{render.ElasticsearchPolicyName, render.ElasticsearchNamespace, &v3.NetworkPolicy{}, nil},
					{render.ElasticsearchInternalPolicyName, render.ElasticsearchNamespace, &v3.NetworkPolicy{}, nil},
					{networkpolicy.TigeraComponentDefaultDenyPolicyName, render.ElasticsearchNamespace, &v3.NetworkPolicy{}, nil},
					{"tigera-pull-secret", render.ElasticsearchNamespace, &corev1.Secret{}, nil},
					{"tigera-elasticsearch", render.ElasticsearchNamespace, &corev1.ServiceAccount{}, nil},
					{relasticsearch.ClusterConfigConfigMapName, common.OperatorNamespace(), &corev1.ConfigMap{}, nil},
					{render.ElasticsearchName, render.ElasticsearchNamespace, &esv1.Elasticsearch{}, nil},
					{render.KibanaNamespace, "", &corev1.Namespace{}, nil},
					{render.KibanaPolicyName, render.KibanaNamespace, &v3.NetworkPolicy{}, nil},
					{networkpolicy.TigeraComponentDefaultDenyPolicyName, render.KibanaNamespace, &v3.NetworkPolicy{}, nil},
					{"tigera-kibana", render.KibanaNamespace, &corev1.ServiceAccount{}, nil},
					{"tigera-pull-secret", render.KibanaNamespace, &corev1.Secret{}, nil},
					{render.KibanaName, render.KibanaNamespace, &kbv1.Kibana{}, nil},
					{render.EsManagerRole, render.ElasticsearchNamespace, &rbacv1.Role{}, nil},
					{render.EsManagerRoleBinding, render.ElasticsearchNamespace, &rbacv1.RoleBinding{}, nil},
				}

				expectedDeleteResources := []resourceTestObj{
					{render.ESCuratorName, render.ElasticsearchNamespace, &batchv1.CronJob{}, nil},
					{render.ESCuratorName, "", &rbacv1.ClusterRole{}, nil},
					{render.ESCuratorName, "", &rbacv1.ClusterRoleBinding{}, nil},
					{render.EsCuratorPolicyName, render.ElasticsearchNamespace, &v3.NetworkPolicy{}, nil},
					{render.EsCuratorServiceAccount, render.ElasticsearchNamespace, &corev1.ServiceAccount{}, nil},
					{render.ElasticsearchCuratorUserSecret, render.ElasticsearchNamespace, &corev1.Secret{}, nil},
					{render.ESCuratorName, "", &policyv1beta1.PodSecurityPolicy{}, nil},
					{render.ElasticsearchServiceName, render.ElasticsearchNamespace, &corev1.Service{}, nil},
					{render.KibanaServiceName, render.KibanaNamespace, &corev1.Service{}, nil},
				}

				cfg.ESService = &corev1.Service{
					ObjectMeta: metav1.ObjectMeta{Name: render.ElasticsearchServiceName, Namespace: render.ElasticsearchNamespace},
					Spec:       corev1.ServiceSpec{Type: corev1.ServiceTypeExternalName},
				}
				cfg.KbService = &corev1.Service{
					ObjectMeta: metav1.ObjectMeta{Name: render.KibanaServiceName, Namespace: render.KibanaNamespace},
					Spec:       corev1.ServiceSpec{Type: corev1.ServiceTypeExternalName},
				}
				cfg.ElasticLicenseType = render.ElasticsearchLicenseTypeBasic

				component := render.LogStorage(cfg)

				createResources, deleteResources := component.Objects()

				compareResources(createResources, expectedCreateResources)
				compareResources(deleteResources, expectedDeleteResources)
			})

			It("should render an elasticsearchComponent with certificate management enabled", func() {
				cfg.Installation.CertificateManagement = &operatorv1.CertificateManagement{
					CACert:             cfg.ElasticsearchKeyPair.GetCertificatePEM(),
					SignerName:         "my signer name",
					SignatureAlgorithm: "ECDSAWithSHA256",
					KeyAlgorithm:       "ECDSAWithCurve521",
				}

				cfg.ElasticsearchKeyPair, cfg.KibanaKeyPair, cfg.TrustedBundle = getTLS(cfg.Installation)

				expectedCreateResources := []resourceTestObj{
					{render.ECKOperatorNamespace, "", &corev1.Namespace{}, nil},
					{render.ECKOperatorPolicyName, render.ECKOperatorNamespace, &v3.NetworkPolicy{}, nil},
					{"tigera-pull-secret", render.ECKOperatorNamespace, &corev1.Secret{}, nil},
					{"elastic-operator", "", &rbacv1.ClusterRole{}, nil},
					{"elastic-operator", "", &rbacv1.ClusterRoleBinding{}, nil},
					{"elastic-operator", render.ECKOperatorNamespace, &corev1.ServiceAccount{}, nil},
					{"tigera-elasticsearch", "", &rbacv1.ClusterRoleBinding{}, nil},
					{"tigera-elasticsearch", "", &rbacv1.ClusterRole{}, nil},
					{render.ECKOperatorName, "", &policyv1beta1.PodSecurityPolicy{}, nil},
					{"tigera-elasticsearch", "", &policyv1beta1.PodSecurityPolicy{}, nil},
					{"tigera-kibana", "", &rbacv1.ClusterRoleBinding{}, nil},
					{"tigera-kibana", "", &rbacv1.ClusterRole{}, nil},
					{"tigera-kibana", "", &policyv1beta1.PodSecurityPolicy{}, nil},
					{render.ECKOperatorName, render.ECKOperatorNamespace, &appsv1.StatefulSet{}, nil},
					{render.ElasticsearchNamespace, "", &corev1.Namespace{}, nil},
					{render.ElasticsearchPolicyName, render.ElasticsearchNamespace, &v3.NetworkPolicy{}, nil},
					{render.ElasticsearchInternalPolicyName, render.ElasticsearchNamespace, &v3.NetworkPolicy{}, nil},
					{networkpolicy.TigeraComponentDefaultDenyPolicyName, render.ElasticsearchNamespace, &v3.NetworkPolicy{}, nil},
					{"tigera-pull-secret", render.ElasticsearchNamespace, &corev1.Secret{}, nil},
					{"tigera-elasticsearch", render.ElasticsearchNamespace, &corev1.ServiceAccount{}, nil},
					{relasticsearch.ClusterConfigConfigMapName, common.OperatorNamespace(), &corev1.ConfigMap{}, nil},
					{render.ElasticsearchName, render.ElasticsearchNamespace, &esv1.Elasticsearch{}, nil},
					{render.KibanaNamespace, "", &corev1.Namespace{}, nil},
					{render.KibanaPolicyName, render.KibanaNamespace, &v3.NetworkPolicy{}, nil},
					{networkpolicy.TigeraComponentDefaultDenyPolicyName, render.KibanaNamespace, &v3.NetworkPolicy{}, nil},
					{"tigera-kibana", render.KibanaNamespace, &corev1.ServiceAccount{}, nil},
					{"tigera-pull-secret", render.KibanaNamespace, &corev1.Secret{}, nil},
					{render.KibanaName, render.KibanaNamespace, &kbv1.Kibana{}, nil},
					{render.EsManagerRole, render.ElasticsearchNamespace, &rbacv1.Role{}, nil},
					{render.EsManagerRoleBinding, render.ElasticsearchNamespace, &rbacv1.RoleBinding{}, nil},
					// Certificate management comes with two additional cluster role bindings:
					{relasticsearch.UnusedCertSecret, common.OperatorNamespace(), &corev1.Secret{}, nil},
					{render.TigeraElasticsearchInternalCertSecret, render.ElasticsearchNamespace, &corev1.Secret{}, nil},
					{render.TigeraKibanaCertSecret, render.KibanaNamespace, &corev1.Secret{}, nil},
				}
				cfg.UnusedTLSSecret = &corev1.Secret{
					ObjectMeta: metav1.ObjectMeta{Name: relasticsearch.UnusedCertSecret, Namespace: common.OperatorNamespace()},
				}
				component := render.LogStorage(cfg)

				createResources, deleteResources := component.Objects()

				compareResources(createResources, expectedCreateResources)
				compareResources(deleteResources, []resourceTestObj{
					{render.ESCuratorName, render.ElasticsearchNamespace, &batchv1.CronJob{}, nil},
					{render.ESCuratorName, "", &rbacv1.ClusterRole{}, nil},
					{render.ESCuratorName, "", &rbacv1.ClusterRoleBinding{}, nil},
					{render.EsCuratorPolicyName, render.ElasticsearchNamespace, &v3.NetworkPolicy{}, nil},
					{render.EsCuratorServiceAccount, render.ElasticsearchNamespace, &corev1.ServiceAccount{}, nil},
					{render.ElasticsearchCuratorUserSecret, render.ElasticsearchNamespace, &corev1.Secret{}, nil},
					{render.ESCuratorName, "", &policyv1beta1.PodSecurityPolicy{}, nil},
				})

				resultES := rtest.GetResource(createResources, render.ElasticsearchName, render.ElasticsearchNamespace,
					"elasticsearch.k8s.elastic.co", "v1", "Elasticsearch").(*esv1.Elasticsearch)

				initContainers := resultES.Spec.NodeSets[0].PodTemplate.Spec.InitContainers
				Expect(initContainers).To(HaveLen(4))
				compareInitContainer := func(ic corev1.Container, expectedName string, expectedVolumes []corev1.VolumeMount, privileged bool) {
					Expect(ic.Name).To(Equal(expectedName))
					Expect(ic.VolumeMounts).To(HaveLen(len(expectedVolumes)))
					Expect(ic.SecurityContext.Privileged).To(Equal(&privileged))
					for i, vm := range ic.VolumeMounts {
						Expect(vm.Name).To(Equal(expectedVolumes[i].Name))
						Expect(vm.MountPath).To(Equal(expectedVolumes[i].MountPath))
					}
				}
				compareInitContainer(initContainers[0], "elastic-internal-init-os-settings", []corev1.VolumeMount{}, true)
				compareInitContainer(initContainers[1], "elastic-internal-init-filesystem", []corev1.VolumeMount{
					{Name: "elastic-internal-transport-certificates", MountPath: "/csr"},
				}, true)
				compareInitContainer(initContainers[2], "key-cert-elastic", []corev1.VolumeMount{
					{Name: "elastic-internal-http-certificates", MountPath: certificatemanagement.CSRCMountPath},
				}, false)
				compareInitContainer(initContainers[3], "key-cert-elastic-transport", []corev1.VolumeMount{
					{Name: "elastic-internal-transport-certificates", MountPath: certificatemanagement.CSRCMountPath},
				}, false)
			})
		})

		Context("Elasticsearch and Kibana both ready", func() {
			BeforeEach(func() {
<<<<<<< HEAD
=======
				cfg.CuratorSecrets = []*corev1.Secret{
					{ObjectMeta: metav1.ObjectMeta{Name: render.ElasticsearchCuratorUserSecret, Namespace: common.OperatorNamespace()}},
				}
>>>>>>> 923a124f
				cfg.ClusterDomain = dns.DefaultClusterDomain
			})

			It("should render correctly", func() {
				expectedCreateResources := []resourceTestObj{
					{render.ECKOperatorNamespace, "", &corev1.Namespace{}, nil},
					{render.ECKOperatorPolicyName, render.ECKOperatorNamespace, &v3.NetworkPolicy{}, nil},
					{"tigera-pull-secret", render.ECKOperatorNamespace, &corev1.Secret{}, nil},
					{"elastic-operator", "", &rbacv1.ClusterRole{}, nil},
					{"elastic-operator", "", &rbacv1.ClusterRoleBinding{}, nil},
					{"elastic-operator", render.ECKOperatorNamespace, &corev1.ServiceAccount{}, nil},
					{"tigera-elasticsearch", "", &rbacv1.ClusterRoleBinding{}, nil},
					{"tigera-elasticsearch", "", &rbacv1.ClusterRole{}, nil},
					{render.ECKOperatorName, "", &policyv1beta1.PodSecurityPolicy{}, nil},
					{"tigera-elasticsearch", "", &policyv1beta1.PodSecurityPolicy{}, nil},
					{"tigera-kibana", "", &rbacv1.ClusterRoleBinding{}, nil},
					{"tigera-kibana", "", &rbacv1.ClusterRole{}, nil},
					{"tigera-kibana", "", &policyv1beta1.PodSecurityPolicy{}, nil},
					{render.ECKOperatorName, render.ECKOperatorNamespace, &appsv1.StatefulSet{}, nil},
					{render.ElasticsearchNamespace, "", &corev1.Namespace{}, nil},
					{render.ElasticsearchPolicyName, render.ElasticsearchNamespace, &v3.NetworkPolicy{}, nil},
					{render.ElasticsearchInternalPolicyName, render.ElasticsearchNamespace, &v3.NetworkPolicy{}, nil},
					{networkpolicy.TigeraComponentDefaultDenyPolicyName, render.ElasticsearchNamespace, &v3.NetworkPolicy{}, nil},
					{"tigera-pull-secret", render.ElasticsearchNamespace, &corev1.Secret{}, nil},
					{"tigera-elasticsearch", render.ElasticsearchNamespace, &corev1.ServiceAccount{}, nil},
					{relasticsearch.ClusterConfigConfigMapName, common.OperatorNamespace(), &corev1.ConfigMap{}, nil},
					{render.ElasticsearchName, render.ElasticsearchNamespace, &esv1.Elasticsearch{}, nil},
					{render.KibanaNamespace, "", &corev1.Namespace{}, nil},
					{render.KibanaPolicyName, render.KibanaNamespace, &v3.NetworkPolicy{}, nil},
					{networkpolicy.TigeraComponentDefaultDenyPolicyName, render.KibanaNamespace, &v3.NetworkPolicy{}, nil},
					{"tigera-kibana", render.KibanaNamespace, &corev1.ServiceAccount{}, nil},
					{"tigera-pull-secret", render.KibanaNamespace, &corev1.Secret{}, nil},
					{render.KibanaName, render.KibanaNamespace, &kbv1.Kibana{}, nil},
<<<<<<< HEAD
=======
					{render.EsCuratorPolicyName, render.ElasticsearchNamespace, &v3.NetworkPolicy{}, nil},
					{render.ElasticsearchCuratorUserSecret, render.ElasticsearchNamespace, &corev1.Secret{}, nil},
					{render.EsCuratorServiceAccount, render.ElasticsearchNamespace, &corev1.ServiceAccount{}, nil},
					{render.ESCuratorName, "", &rbacv1.ClusterRole{}, nil},
					{render.ESCuratorName, "", &rbacv1.ClusterRoleBinding{}, nil},
					{render.ESCuratorName, "", &policyv1beta1.PodSecurityPolicy{}, nil},
					{render.ESCuratorName, render.ElasticsearchNamespace, &batchv1.CronJob{}, nil},
>>>>>>> 923a124f
					{render.EsManagerRole, render.ElasticsearchNamespace, &rbacv1.Role{}, nil},
					{render.EsManagerRoleBinding, render.ElasticsearchNamespace, &rbacv1.RoleBinding{}, nil},
				}

				cfg.Provider = operatorv1.ProviderNone
				component := render.LogStorage(cfg)
				createResources, deleteResources := component.Objects()

<<<<<<< HEAD
=======
				cronjob, ok := rtest.GetResource(createResources, "elastic-curator", "tigera-elasticsearch", "batch", "v1", "CronJob").(*batchv1.CronJob)
				Expect(ok).To(BeTrue())
				Expect(cronjob.Spec.JobTemplate.Spec.Template.Spec.Containers).To(HaveLen(1))

				cronjobExpectedEnvVars := []corev1.EnvVar{
					{Name: "EE_FLOWS_INDEX_RETENTION_PERIOD", Value: fmt.Sprint(1)},
					{Name: "EE_AUDIT_INDEX_RETENTION_PERIOD", Value: fmt.Sprint(1)},
					{Name: "EE_SNAPSHOT_INDEX_RETENTION_PERIOD", Value: fmt.Sprint(1)},
					{Name: "EE_COMPLIANCE_REPORT_INDEX_RETENTION_PERIOD", Value: fmt.Sprint(1)},
					{Name: "EE_DNS_INDEX_RETENTION_PERIOD", Value: fmt.Sprint(1)},
					{Name: "EE_BGP_INDEX_RETENTION_PERIOD", Value: fmt.Sprint(1)},
					{Name: "EE_MAX_TOTAL_STORAGE_PCT", Value: fmt.Sprint(80)},
					{Name: "EE_MAX_LOGS_STORAGE_PCT", Value: fmt.Sprint(70)},
					{Name: "ELASTIC_USER", ValueFrom: secret.GetEnvVarSource(render.ElasticsearchCuratorUserSecret, "username", false)},
					{Name: "ELASTIC_PASSWORD", ValueFrom: secret.GetEnvVarSource(render.ElasticsearchCuratorUserSecret, "password", false)},
					{Name: "ELASTIC_HOST", Value: "tigera-secure-es-gateway-http.tigera-elasticsearch.svc"},
					{Name: "ELASTIC_PORT", Value: "9200"},
					{Name: "ES_CURATOR_BACKEND_CERT", Value: "/etc/pki/tls/certs/tigera-ca-bundle.crt"},
				}
				Expect(cronjob.Spec.JobTemplate.Spec.Template.Spec.Containers[0].Env).To(Equal(cronjobExpectedEnvVars))

				Expect(*cronjob.Spec.JobTemplate.Spec.Template.Spec.Containers[0].SecurityContext.AllowPrivilegeEscalation).To(BeFalse())
				Expect(*cronjob.Spec.JobTemplate.Spec.Template.Spec.Containers[0].SecurityContext.Privileged).To(BeFalse())
				Expect(*cronjob.Spec.JobTemplate.Spec.Template.Spec.Containers[0].SecurityContext.RunAsGroup).To(BeEquivalentTo(10001))
				Expect(*cronjob.Spec.JobTemplate.Spec.Template.Spec.Containers[0].SecurityContext.RunAsNonRoot).To(BeTrue())
				Expect(*cronjob.Spec.JobTemplate.Spec.Template.Spec.Containers[0].SecurityContext.RunAsUser).To(BeEquivalentTo(10001))
				Expect(cronjob.Spec.JobTemplate.Spec.Template.Spec.Containers[0].SecurityContext.Capabilities).To(Equal(
					&corev1.Capabilities{
						Drop: []corev1.Capability{"ALL"},
					},
				))
				Expect(cronjob.Spec.JobTemplate.Spec.Template.Spec.Containers[0].SecurityContext.SeccompProfile).To(Equal(
					&corev1.SeccompProfile{
						Type: corev1.SeccompProfileTypeRuntimeDefault,
					}))

>>>>>>> 923a124f
				compareResources(createResources, expectedCreateResources)
				compareResources(deleteResources, []resourceTestObj{
					{render.ESCuratorName, render.ElasticsearchNamespace, &batchv1.CronJob{}, nil},
					{render.ESCuratorName, "", &rbacv1.ClusterRole{}, nil},
					{render.ESCuratorName, "", &rbacv1.ClusterRoleBinding{}, nil},
					{render.EsCuratorPolicyName, render.ElasticsearchNamespace, &v3.NetworkPolicy{}, nil},
					{render.EsCuratorServiceAccount, render.ElasticsearchNamespace, &corev1.ServiceAccount{}, nil},
					{render.ElasticsearchCuratorUserSecret, render.ElasticsearchNamespace, &corev1.Secret{}, nil},
					{render.ESCuratorName, "", &policyv1beta1.PodSecurityPolicy{}, nil},
				})
			})

			Context("allow-tigera rendering", func() {
				policyNames := []types.NamespacedName{
					{Name: "allow-tigera.elasticsearch-access", Namespace: "tigera-elasticsearch"},
					{Name: "allow-tigera.kibana-access", Namespace: "tigera-kibana"},
					{Name: "allow-tigera.elastic-operator-access", Namespace: "tigera-eck-operator"},
					{Name: "allow-tigera.elasticsearch-internal", Namespace: "tigera-elasticsearch"},
				}

				DescribeTable("should render allow-tigera policy",
					func(scenario testutils.AllowTigeraScenario) {
						if scenario.Openshift {
							cfg.Provider = operatorv1.ProviderOpenShift
						} else {
							cfg.Provider = operatorv1.ProviderNone
						}

						component := render.LogStorage(cfg)
						resources, _ := component.Objects()

						for _, policyName := range policyNames {
							policy := testutils.GetAllowTigeraPolicyFromResources(policyName, resources)
							expectedPolicy := getExpectedPolicy(policyName, scenario)
							Expect(policy).To(Equal(expectedPolicy))
						}
					},
					Entry("for management/standalone, kube-dns", testutils.AllowTigeraScenario{ManagedCluster: false, Openshift: false}),
					Entry("for management/standalone, openshift-dns", testutils.AllowTigeraScenario{ManagedCluster: false, Openshift: true}),
				)
			})
		})

		Context("Deleting LogStorage", deleteLogStorageTests(nil, nil))

		Context("Updating LogStorage resource", func() {
			It("should create new NodeSet", func() {
				cfg.LogStorage = &operatorv1.LogStorage{
					ObjectMeta: metav1.ObjectMeta{
						Name: "tigera-secure",
					},
					Spec: operatorv1.LogStorageSpec{
						Nodes: &operatorv1.Nodes{
							Count: 1,
							ResourceRequirements: &corev1.ResourceRequirements{
								Limits: corev1.ResourceList{
									"cpu":    resource.MustParse("1"),
									"memory": resource.MustParse("150Mi"),
								},
								Requests: corev1.ResourceList{
									"cpu":     resource.MustParse("1"),
									"memory":  resource.MustParse("150Mi"),
									"storage": resource.MustParse("10Gi"),
								},
							},
						},
					},
				}
				cfg.Elasticsearch = &esv1.Elasticsearch{}

				component := render.LogStorage(cfg)

				createResources, _ := component.Objects()

				oldNodeSetName := rtest.GetResource(createResources, "tigera-secure", "tigera-elasticsearch", "elasticsearch.k8s.elastic.co", "v1", "Elasticsearch").(*esv1.Elasticsearch).Spec.NodeSets[0].Name

				// update resource requirements
				cfg.LogStorage.Spec.Nodes.ResourceRequirements = &corev1.ResourceRequirements{
					Limits: corev1.ResourceList{
						"cpu":    resource.MustParse("1"),
						"memory": resource.MustParse("150Mi"),
					},
					Requests: corev1.ResourceList{
						"cpu":     resource.MustParse("1"),
						"memory":  resource.MustParse("2Gi"),
						"storage": resource.MustParse("5Gi"),
					},
				}

				updatedComponent := render.LogStorage(cfg)

				updatedResources, _ := updatedComponent.Objects()

				newNodeName := rtest.GetResource(updatedResources, "tigera-secure", "tigera-elasticsearch", "elasticsearch.k8s.elastic.co", "v1", "Elasticsearch").(*esv1.Elasticsearch).Spec.NodeSets[0].Name
				Expect(newNodeName).NotTo(Equal(oldNodeSetName))
			})
		})

		It("should render DataNodeSelectors defined in the LogStorage CR", func() {
			cfg.LogStorage.Spec.DataNodeSelector = map[string]string{
				"k1": "v1",
				"k2": "v2",
			}
			component := render.LogStorage(cfg)

			// Verify that the node selectors are passed into the Elasticsearch pod spec.
			createResources, _ := component.Objects()
			nodeSelectors := getElasticsearch(createResources).Spec.NodeSets[0].PodTemplate.Spec.NodeSelector
			Expect(nodeSelectors["k1"]).To(Equal("v1"))
			Expect(nodeSelectors["k2"]).To(Equal("v2"))
		})

		It("should configures Kibana publicBaseUrl when BaseURL is specified", func() {
			cfg.ElasticLicenseType = render.ElasticsearchLicenseTypeBasic
			cfg.BaseURL = "https://test.domain.com"

			component := render.LogStorage(cfg)

			createResources, _ := component.Objects()
			kb := rtest.GetResource(createResources, render.KibanaName, render.KibanaNamespace, "kibana.k8s.elastic.co", "v1", "Kibana")
			Expect(kb).ShouldNot(BeNil())
			kibana := kb.(*kbv1.Kibana)
			x := kibana.Spec.Config.Data["server"].(map[string]interface{})
			Expect(x["publicBaseUrl"]).To(Equal("https://test.domain.com/tigera-kibana"))
		})

		Context("ECKOperator memory requests/limits", func() {
			When("LogStorage Spec contains an entry for ECKOperator in ComponentResources", func() {
				It("should set matching memory requests/limits in the elastic-operator StatefulSet.Spec manager container", func() {
					limits := corev1.ResourceList{}
					requests := corev1.ResourceList{}
					limits[corev1.ResourceMemory] = resource.MustParse("512Mi")
					requests[corev1.ResourceMemory] = resource.MustParse("512Mi")
					cfg.LogStorage.Spec.ComponentResources = []operatorv1.LogStorageComponentResource{
						{
							ComponentName: operatorv1.ComponentNameECKOperator,
							ResourceRequirements: &corev1.ResourceRequirements{
								Limits:   limits,
								Requests: requests,
							},
						},
					}

					limits[corev1.ResourceCPU] = resource.MustParse("1")
					requests[corev1.ResourceCPU] = resource.MustParse("100m")
					expectedResourcesRequirements := corev1.ResourceRequirements{
						Limits:   limits,
						Requests: requests,
					}

					component := render.LogStorage(cfg)

					createResources, _ := component.Objects()

					statefulSet := rtest.GetResource(createResources, render.ECKOperatorName, render.ECKOperatorNamespace, "apps", "v1", "StatefulSet").(*appsv1.StatefulSet)
					Expect(statefulSet).Should(Not(BeNil()))
					Expect(statefulSet.Spec.Template.Spec.Containers).ToNot(BeEmpty())
					for _, container := range statefulSet.Spec.Template.Spec.Containers {
						if container.Name == "manager" {
							Expect(container).NotTo(BeNil())
							Expect(container.Resources).To(Equal(expectedResourcesRequirements))
							break
						}
					}
				})
			})
		})

		It("should not render kibana when configured not to do so", func() {
			cfg.KibanaEnabled = false
			fipsEnabled := operatorv1.FIPSModeEnabled
			cfg.Installation.FIPSMode = &fipsEnabled
			cfg.LogStorage.Spec.Nodes.ResourceRequirements = &corev1.ResourceRequirements{
				Limits: corev1.ResourceList{
					"cpu":    resource.MustParse("1"),
					"memory": resource.MustParse("150Mi"),
				},
				Requests: corev1.ResourceList{
					"cpu":     resource.MustParse("1"),
					"memory":  resource.MustParse("150Mi"),
					"storage": resource.MustParse("10Gi"),
				},
			}

			cfg.ApplyTrial = true
			cfg.KeyStoreSecret = render.CreateElasticsearchKeystoreSecret()
			cfg.KeyStoreSecret.Data[render.ElasticsearchKeystoreEnvName] = []byte("12345")
			expectedCreateResources := []resourceTestObj{
				{render.ECKOperatorNamespace, "", &corev1.Namespace{}, nil},
				{render.ECKOperatorPolicyName, render.ECKOperatorNamespace, &v3.NetworkPolicy{}, nil},
				{"tigera-pull-secret", render.ECKOperatorNamespace, &corev1.Secret{}, nil},
				{"elastic-operator", "", &rbacv1.ClusterRole{}, nil},
				{"elastic-operator", "", &rbacv1.ClusterRoleBinding{}, nil},
				{"elastic-operator", render.ECKOperatorNamespace, &corev1.ServiceAccount{}, nil},
				{"tigera-elasticsearch", "", &rbacv1.ClusterRoleBinding{}, nil},
				{"tigera-elasticsearch", "", &rbacv1.ClusterRole{}, nil},
				{render.ECKOperatorName, "", &policyv1beta1.PodSecurityPolicy{}, nil},
				{"tigera-elasticsearch", "", &policyv1beta1.PodSecurityPolicy{}, nil},
				{render.ECKEnterpriseTrial, render.ECKOperatorNamespace, &corev1.Secret{}, nil},
				{render.ECKOperatorName, render.ECKOperatorNamespace, &appsv1.StatefulSet{}, nil},
				{render.ElasticsearchNamespace, "", &corev1.Namespace{}, nil},
				{render.ElasticsearchPolicyName, render.ElasticsearchNamespace, &v3.NetworkPolicy{}, nil},
				{render.ElasticsearchInternalPolicyName, render.ElasticsearchNamespace, &v3.NetworkPolicy{}, nil},
				{networkpolicy.TigeraComponentDefaultDenyPolicyName, render.ElasticsearchNamespace, &v3.NetworkPolicy{}, nil},
				{"tigera-pull-secret", render.ElasticsearchNamespace, &corev1.Secret{}, nil},
				{"tigera-elasticsearch", render.ElasticsearchNamespace, &corev1.ServiceAccount{}, nil},
				{relasticsearch.ClusterConfigConfigMapName, common.OperatorNamespace(), &corev1.ConfigMap{}, nil},
				{render.ElasticsearchName, render.ElasticsearchNamespace, &esv1.Elasticsearch{}, nil},
				{render.ElasticsearchKeystoreSecret, common.OperatorNamespace(), &corev1.Secret{}, nil},
				{render.ElasticsearchKeystoreSecret, render.ElasticsearchNamespace, &corev1.Secret{}, nil},
				{render.EsManagerRole, render.ElasticsearchNamespace, &rbacv1.Role{}, nil},
				{render.EsManagerRoleBinding, render.ElasticsearchNamespace, &rbacv1.RoleBinding{}, nil},
			}

			component := render.LogStorage(cfg)
			Expect(component.ResolveImages(nil)).NotTo(HaveOccurred())
			createResources, deleteResources := component.Objects()

			compareResources(createResources, expectedCreateResources)
			compareResources(deleteResources, []resourceTestObj{
				{render.KibanaName, render.KibanaNamespace, &kbv1.Kibana{}, nil},
				{render.ESCuratorName, render.ElasticsearchNamespace, &batchv1.CronJob{}, nil},
				{render.ESCuratorName, "", &rbacv1.ClusterRole{}, nil},
				{render.ESCuratorName, "", &rbacv1.ClusterRoleBinding{}, nil},
				{render.EsCuratorPolicyName, render.ElasticsearchNamespace, &v3.NetworkPolicy{}, nil},
				{render.EsCuratorServiceAccount, render.ElasticsearchNamespace, &corev1.ServiceAccount{}, nil},
				{render.ElasticsearchCuratorUserSecret, render.ElasticsearchNamespace, &corev1.Secret{}, nil},
				{render.ESCuratorName, "", &policyv1beta1.PodSecurityPolicy{}, nil},
			})

			es := getElasticsearch(createResources)
			Expect(es.Spec.NodeSets[0].PodTemplate.Spec.Containers).To(HaveLen(1))
			esContainer := es.Spec.NodeSets[0].PodTemplate.Spec.Containers[0]
			Expect(esContainer.Env).Should(ContainElement(corev1.EnvVar{
				Name: "ES_JAVA_OPTS",
				ValueFrom: &corev1.EnvVarSource{
					SecretKeyRef: &corev1.SecretKeySelector{
						LocalObjectReference: corev1.LocalObjectReference{Name: render.ElasticsearchKeystoreSecret},
						Key:                  "ES_JAVA_OPTS",
					},
				},
			}))
			initContainers := es.Spec.NodeSets[0].PodTemplate.Spec.InitContainers

			resource := rtest.GetResource(createResources, render.ElasticsearchKeystoreSecret, common.OperatorNamespace(), "", "v1", "Secret")
			Expect(resource).ShouldNot(BeNil())
			keystoreSecret, ok := resource.(*corev1.Secret)
			Expect(ok).To(BeTrue())
			Expect(keystoreSecret.Data["ES_JAVA_OPTS"]).Should(Equal([]byte("-Xms75M -Xmx75M --module-path /usr/share/bc-fips/ -Djavax.net.ssl.trustStore=/usr/share/elasticsearch/config/cacerts.bcfks -Djavax.net.ssl.trustStoreType=BCFKS -Djavax.net.ssl.trustStorePassword=12345 -Dorg.bouncycastle.fips.approved_only=true")))
			Expect(es.Spec.Image).To(ContainSubstring("-fips"))
			Expect(es.Spec.NodeSets[0].PodTemplate.Spec.Containers[0].Env).To(ConsistOf(
				corev1.EnvVar{
					Name: render.ElasticsearchKeystoreEnvName,
					ValueFrom: &corev1.EnvVarSource{
						SecretKeyRef: &corev1.SecretKeySelector{
							LocalObjectReference: corev1.LocalObjectReference{Name: render.ElasticsearchKeystoreSecret},
							Key:                  render.ElasticsearchKeystoreEnvName,
						},
					},
				},
				corev1.EnvVar{
					Name: "ES_JAVA_OPTS",
					ValueFrom: &corev1.EnvVarSource{
						SecretKeyRef: &corev1.SecretKeySelector{
							LocalObjectReference: corev1.LocalObjectReference{Name: render.ElasticsearchKeystoreSecret},
							Key:                  "ES_JAVA_OPTS",
						},
					},
				},
			))
			Expect(initContainers).To(HaveLen(2))
			Expect(initContainers[1].Name).To(Equal("elastic-internal-init-keystore"))
			Expect(initContainers[1].Image).To(ContainSubstring("-fips"))
			Expect(initContainers[1].Command).To(Equal([]string{"/bin/sh"}))
			Expect(initContainers[1].Args).To(Equal([]string{"-c", "/usr/bin/initialize_keystore.sh"}))
			Expect(*initContainers[1].SecurityContext.AllowPrivilegeEscalation).To(BeFalse())
			Expect(*initContainers[1].SecurityContext.Privileged).To(BeFalse())
			Expect(*initContainers[1].SecurityContext.RunAsGroup).To(BeEquivalentTo(0))
			Expect(*initContainers[1].SecurityContext.RunAsNonRoot).To(BeFalse())
			Expect(*initContainers[1].SecurityContext.RunAsUser).To(BeEquivalentTo(0))
			Expect(initContainers[1].SecurityContext.Capabilities).To(Equal(
				&corev1.Capabilities{
					Drop: []corev1.Capability{"ALL"},
					Add:  []corev1.Capability{"CHOWN"},
				},
			))
			Expect(initContainers[1].SecurityContext.SeccompProfile).To(Equal(
				&corev1.SeccompProfile{
					Type: corev1.SeccompProfileTypeRuntimeDefault,
				}))
		})
	})

	Context("Managed cluster", func() {
		var cfg *render.ManagedClusterLogStorageConfiguration
		var managementClusterConnection *operatorv1.ManagementClusterConnection

		BeforeEach(func() {
			replicas := int32(1)
			installation := &operatorv1.InstallationSpec{
				ControlPlaneReplicas: &replicas,
				KubernetesProvider:   operatorv1.ProviderNone,
				Registry:             "testregistry.com/",
			}
			managementClusterConnection = &operatorv1.ManagementClusterConnection{}
			cfg = &render.ManagedClusterLogStorageConfiguration{
				Installation:  installation,
				ClusterDomain: "cluster.local",
			}
		})

		Context("Initial creation", func() {
			It("creates Managed cluster logstorage components", func() {
				expectedCreateResources := []resourceTestObj{
					{render.ElasticsearchNamespace, "", &corev1.Namespace{}, nil},
					{render.ESGatewayServiceName, render.ElasticsearchNamespace, &corev1.Service{}, func(resource runtime.Object) {
						svc := resource.(*corev1.Service)
						Expect(svc.Spec.Type).Should(Equal(corev1.ServiceTypeExternalName))
						Expect(svc.Spec.ExternalName).Should(Equal(fmt.Sprintf("%s.%s.svc.%s", render.GuardianServiceName, render.GuardianNamespace, dns.DefaultClusterDomain)))
					}},
					{render.LinseedServiceName, render.ElasticsearchNamespace, &corev1.Service{}, func(resource runtime.Object) {
						svc := resource.(*corev1.Service)
						Expect(svc.Spec.Type).Should(Equal(corev1.ServiceTypeExternalName))
						Expect(svc.Spec.ExternalName).Should(Equal(fmt.Sprintf("%s.%s.svc.%s", render.GuardianServiceName, render.GuardianNamespace, dns.DefaultClusterDomain)))
					}},
					{"tigera-linseed-secrets", "", &rbacv1.ClusterRole{}, nil},
					{"tigera-linseed-configmaps", "", &rbacv1.ClusterRole{}, nil},
					{"tigera-linseed", "calico-system", &rbacv1.RoleBinding{}, nil},
					{"tigera-linseed", "tigera-operator", &rbacv1.RoleBinding{}, nil},
				}
				component := render.NewManagedClusterLogStorage(cfg)
				createResources, deleteResources := component.Objects()
				compareResources(createResources, expectedCreateResources)
				compareResources(deleteResources, []resourceTestObj{})
			})
		})

		Context("Deleting LogStorage", deleteLogStorageTests(nil, managementClusterConnection))

		Context("allow-tigera rendering", func() {
			policyNames := []types.NamespacedName{
				{Name: "allow-tigera.elasticsearch-access", Namespace: "tigera-elasticsearch"},
				{Name: "allow-tigera.kibana-access", Namespace: "tigera-kibana"},
				{Name: "allow-tigera.elastic-operator-access", Namespace: "tigera-eck-operator"},
				{Name: "allow-tigera.elasticsearch-internal", Namespace: "tigera-elasticsearch"},
			}

			DescribeTable("should render allow-tigera policy",
				func(scenario testutils.AllowTigeraScenario) {
					if scenario.Openshift {
						cfg.Provider = operatorv1.ProviderOpenShift
					} else {
						cfg.Provider = operatorv1.ProviderNone
					}

					component := render.NewManagedClusterLogStorage(cfg)
					resources, _ := component.Objects()

					for _, policyName := range policyNames {
						policy := testutils.GetAllowTigeraPolicyFromResources(policyName, resources)
						expectedPolicy := getExpectedPolicy(policyName, scenario)
						Expect(policy).To(Equal(expectedPolicy))
					}
				},
				Entry("for managed, kube-dns", testutils.AllowTigeraScenario{ManagedCluster: true, Openshift: false}),
				Entry("for managed, openshift-dns", testutils.AllowTigeraScenario{ManagedCluster: true, Openshift: true}),
			)
		})
	})

	Context("NodeSet configuration", func() {
		var cfg *render.ElasticsearchConfiguration
		replicas, retention := int32(1), int32(1)

		BeforeEach(func() {
			logStorage := &operatorv1.LogStorage{
				ObjectMeta: metav1.ObjectMeta{
					Name: "tigera-secure",
				},
				Spec: operatorv1.LogStorageSpec{
					Indices: &operatorv1.Indices{
						Replicas: &replicas,
					},
					Retention: &operatorv1.Retention{
						Flows:             &retention,
						AuditReports:      &retention,
						Snapshots:         &retention,
						ComplianceReports: &retention,
						DNSLogs:           &retention,
						BGPLogs:           &retention,
					},
				},
				Status: operatorv1.LogStorageStatus{
					State: "",
				},
			}

			installation := &operatorv1.InstallationSpec{
				ControlPlaneReplicas: &replicas,
				KubernetesProvider:   operatorv1.ProviderNone,
				Registry:             "testregistry.com/",
			}
			esConfig := relasticsearch.NewClusterConfig("cluster", 1, 1, 1)
			elasticsearchKeyPair, kibanaKeyPair, trustedBundle := getTLS(installation)
			cfg = &render.ElasticsearchConfiguration{
				LogStorage:           logStorage,
				Installation:         installation,
				ClusterConfig:        esConfig,
				ElasticsearchKeyPair: elasticsearchKeyPair,
				KibanaKeyPair:        kibanaKeyPair,
				TrustedBundle:        trustedBundle,
				PullSecrets: []*corev1.Secret{
					{TypeMeta: metav1.TypeMeta{Kind: "Secret", APIVersion: "v1"}, ObjectMeta: metav1.ObjectMeta{Name: "tigera-pull-secret"}},
				},
				Provider:           operatorv1.ProviderNone,
				ClusterDomain:      "cluster.local",
				ElasticLicenseType: render.ElasticsearchLicenseTypeEnterpriseTrial,
				UsePSP:             true,
				KibanaEnabled:      true,
			}
		})

		Context("Node distribution", func() {
			When("the number of Nodes and NodeSets is 3", func() {
				It("creates 3 1 Node NodeSet", func() {
					cfg.LogStorage.Spec.Nodes = &operatorv1.Nodes{
						Count: 3,
						NodeSets: []operatorv1.NodeSet{
							{}, {}, {},
						},
					}

					component := render.LogStorage(cfg)

					createResources, _ := component.Objects()
					nodeSets := getElasticsearch(createResources).Spec.NodeSets

					Expect(len(nodeSets)).Should(Equal(3))
					for _, nodeSet := range nodeSets {
						Expect(nodeSet.Count).Should(Equal(int32(1)))
					}
				})
			})

			When("the number of Nodes is 2 and the number of NodeSets is 3", func() {
				It("creates 2 1 Node NodeSets", func() {
					cfg.LogStorage.Spec.Nodes = &operatorv1.Nodes{
						Count: 2,
						NodeSets: []operatorv1.NodeSet{
							{}, {}, {},
						},
					}

					component := render.LogStorage(cfg)

					createResources, _ := component.Objects()
					nodeSets := getElasticsearch(createResources).Spec.NodeSets

					Expect(len(nodeSets)).Should(Equal(2))
					for _, nodeSet := range nodeSets {
						Expect(nodeSet.Count).Should(Equal(int32(1)))
					}
				})
			})

			When("the number of Nodes is 6 and the number of NodeSets is 3", func() {
				It("creates 3 2 Node NodeSets", func() {
					cfg.LogStorage.Spec.Nodes = &operatorv1.Nodes{
						Count: 6,
						NodeSets: []operatorv1.NodeSet{
							{}, {}, {},
						},
					}

					component := render.LogStorage(cfg)

					createResources, _ := component.Objects()
					nodeSets := getElasticsearch(createResources).Spec.NodeSets

					Expect(len(nodeSets)).Should(Equal(3))
					for _, nodeSet := range nodeSets {
						Expect(nodeSet.Count).Should(Equal(int32(2)))
					}
				})
			})

			When("the number of Nodes is 5 and the number of NodeSets is 6", func() {
				It("creates 2 2 Node NodeSets and 1 1 Node NodeSet", func() {
					cfg.LogStorage.Spec.Nodes = &operatorv1.Nodes{
						Count: 5,
						NodeSets: []operatorv1.NodeSet{
							{}, {}, {},
						},
					}

					component := render.LogStorage(cfg)

					createResources, _ := component.Objects()
					nodeSets := getElasticsearch(createResources).Spec.NodeSets

					Expect(len(nodeSets)).Should(Equal(3))

					Expect(nodeSets[0].Count).Should(Equal(int32(2)))
					Expect(nodeSets[1].Count).Should(Equal(int32(2)))
					Expect(nodeSets[2].Count).Should(Equal(int32(1)))
				})
			})
		})

		Context("Node Resource", func() {
			When("the ResourceRequirements is set", func() {
				defaultLimitCpu := "1"
				defaultLimitMemory := "4Gi"
				defaultRequestsCpu := "250m"
				defaultRequestsMemory := "4Gi"
				It("sets memory and cpu requirements in pod template", func() {
					res := corev1.ResourceRequirements{
						Limits: corev1.ResourceList{
							"cpu":    resource.MustParse("5"),
							"memory": resource.MustParse("2Gi"),
						},
						Requests: corev1.ResourceList{
							"cpu":    resource.MustParse("500m"),
							"memory": resource.MustParse("2Gi"),
						},
					}
					cfg.LogStorage.Spec.Nodes = &operatorv1.Nodes{
						Count:                1,
						ResourceRequirements: &res,
					}

					component := render.LogStorage(cfg)

					createResources, _ := component.Objects()
					pod := getElasticsearch(createResources).Spec.NodeSets[0].PodTemplate.Spec.Containers[0]
					Expect(pod.Resources).Should(Equal(res))
					Expect(pod.Env[0].Value).To(Equal("-Xms1G -Xmx1G"))
				})

				It("sets default memory and cpu requirements in pod template", func() {
					res := corev1.ResourceRequirements{
						Limits: corev1.ResourceList{
							"memory": resource.MustParse("10Gi"),
						},
						Requests: corev1.ResourceList{
							"cpu": resource.MustParse(defaultRequestsCpu),
						},
					}
					expectedRes := corev1.ResourceRequirements{
						Limits: corev1.ResourceList{
							"cpu":    resource.MustParse(defaultLimitCpu),
							"memory": resource.MustParse("10Gi"),
						},
						Requests: corev1.ResourceList{
							"cpu":    resource.MustParse(defaultRequestsCpu),
							"memory": resource.MustParse(defaultRequestsMemory),
						},
					}
					cfg.LogStorage.Spec.Nodes = &operatorv1.Nodes{
						Count:                1,
						ResourceRequirements: &res,
					}

					component := render.LogStorage(cfg)

					createResources, _ := component.Objects()
					pod := getElasticsearch(createResources).Spec.NodeSets[0].PodTemplate.Spec.Containers[0]
					Expect(pod.Resources).Should(Equal(expectedRes))
					Expect(pod.Env[0].Value).To(Equal("-Xms2G -Xmx2G"))
				})

				It("sets value of Limits to user's Requests when user's Limits is not set and default Limits is lesser than Requests", func() {
					res := corev1.ResourceRequirements{
						Requests: corev1.ResourceList{
							"cpu":    resource.MustParse("3"),
							"memory": resource.MustParse("1Gi"),
						},
					}
					expectedRes := corev1.ResourceRequirements{
						Limits: corev1.ResourceList{
							"cpu":    resource.MustParse("3"),
							"memory": resource.MustParse(defaultLimitMemory),
						},
						Requests: corev1.ResourceList{
							"cpu":    resource.MustParse("3"),
							"memory": resource.MustParse("1Gi"),
						},
					}
					cfg.LogStorage.Spec.Nodes = &operatorv1.Nodes{
						Count:                1,
						ResourceRequirements: &res,
					}

					component := render.LogStorage(cfg)

					createResources, _ := component.Objects()
					pod := getElasticsearch(createResources).Spec.NodeSets[0].PodTemplate.Spec.Containers[0]
					Expect(pod.Resources).Should(Equal(expectedRes))
					Expect(pod.Env[0].Value).To(Equal("-Xms512M -Xmx512M"))
				})

				It("sets value of Requests to user's Limits when user's Requests is not set and default Requests is greater than Limits", func() {
					res := corev1.ResourceRequirements{
						Limits: corev1.ResourceList{
							"memory": resource.MustParse("2Gi"),
						},
					}
					expectedRes := corev1.ResourceRequirements{
						Limits: corev1.ResourceList{
							"cpu":    resource.MustParse(defaultLimitCpu),
							"memory": resource.MustParse("2Gi"),
						},
						Requests: corev1.ResourceList{
							"cpu":    resource.MustParse(defaultRequestsCpu),
							"memory": resource.MustParse("2Gi"),
						},
					}
					cfg.LogStorage.Spec.Nodes = &operatorv1.Nodes{
						Count:                1,
						ResourceRequirements: &res,
					}

					component := render.LogStorage(cfg)

					createResources, _ := component.Objects()
					podResource := getElasticsearch(createResources).Spec.NodeSets[0].PodTemplate.Spec.Containers[0].Resources
					Expect(podResource).Should(Equal(expectedRes))
				})

				It("sets storage requirements in pvc template", func() {
					res := corev1.ResourceRequirements{
						Limits: corev1.ResourceList{
							"storage": resource.MustParse("16Gi"),
						},
						Requests: corev1.ResourceList{
							"storage": resource.MustParse("8Gi"),
						},
					}
					cfg.LogStorage.Spec.Nodes = &operatorv1.Nodes{
						Count:                1,
						ResourceRequirements: &res,
					}

					component := render.LogStorage(cfg)

					createResources, _ := component.Objects()
					pvcResource := getElasticsearch(createResources).Spec.NodeSets[0].VolumeClaimTemplates[0].Spec.Resources
					Expect(pvcResource).Should(Equal(res))
				})

				It("sets storage value of Requests to user's Limits when user's Requests is not set and default Requests is greater than Limits in pvc template", func() {
					res := corev1.ResourceRequirements{
						Limits: corev1.ResourceList{
							"storage": resource.MustParse("8Gi"),
						},
					}
					expected := corev1.ResourceRequirements{
						Limits: corev1.ResourceList{
							"storage": resource.MustParse("8Gi"),
						},
						Requests: corev1.ResourceList{
							"storage": resource.MustParse("8Gi"),
						},
					}
					cfg.LogStorage.Spec.Nodes = &operatorv1.Nodes{
						Count:                1,
						ResourceRequirements: &res,
					}

					component := render.LogStorage(cfg)

					createResources, _ := component.Objects()
					pvcResource := getElasticsearch(createResources).Spec.NodeSets[0].VolumeClaimTemplates[0].Spec.Resources
					Expect(pvcResource).Should(Equal(expected))
				})
			})
		})
		Context("Node selection", func() {
			When("NodeSets is set but empty", func() {
				It("returns the default NodeSet", func() {
					cfg.LogStorage.Spec.Nodes = &operatorv1.Nodes{
						Count:    2,
						NodeSets: []operatorv1.NodeSet{},
					}

					component := render.LogStorage(cfg)

					createResources, _ := component.Objects()
					nodeSets := getElasticsearch(createResources).Spec.NodeSets

					Expect(len(nodeSets)).Should(Equal(1))
				})
			})

			When("there is a single selection attribute for a NodeSet", func() {
				It("sets the Node Affinity Elasticsearch cluster awareness attributes with the single selection attribute", func() {
					cfg.LogStorage.Spec.Nodes = &operatorv1.Nodes{
						Count: 2,
						NodeSets: []operatorv1.NodeSet{
							{
								SelectionAttributes: []operatorv1.NodeSetSelectionAttribute{{
									Name:      "zone",
									NodeLabel: "failure-domain.beta.kubernetes.io/zone",
									Value:     "us-west-2a",
								}},
							},
							{
								SelectionAttributes: []operatorv1.NodeSetSelectionAttribute{{
									Name:      "zone",
									NodeLabel: "failure-domain.beta.kubernetes.io/zone",
									Value:     "us-west-2b",
								}},
							},
						},
					}

					component := render.LogStorage(cfg)

					createResources, _ := component.Objects()
					nodeSets := getElasticsearch(createResources).Spec.NodeSets

					Expect(len(nodeSets)).Should(Equal(2))
					Expect(nodeSets[0].PodTemplate.Spec.Affinity.NodeAffinity).Should(Equal(&corev1.NodeAffinity{
						RequiredDuringSchedulingIgnoredDuringExecution: &corev1.NodeSelector{
							NodeSelectorTerms: []corev1.NodeSelectorTerm{{
								MatchExpressions: []corev1.NodeSelectorRequirement{{
									Key:      "failure-domain.beta.kubernetes.io/zone",
									Operator: corev1.NodeSelectorOpIn,
									Values:   []string{"us-west-2a"},
								}},
							}},
						},
					}))
					Expect(nodeSets[0].Config.Data).Should(Equal(map[string]interface{}{
						"node.master":                     "true",
						"node.data":                       "true",
						"node.ingest":                     "true",
						"cluster.max_shards_per_node":     10000,
						"ingest.geoip.downloader.enabled": false,
						"node.attr.zone":                  "us-west-2a",
						"cluster.routing.allocation.awareness.attributes": "zone",
					}))

					Expect(nodeSets[1].PodTemplate.Spec.Affinity.NodeAffinity).Should(Equal(&corev1.NodeAffinity{
						RequiredDuringSchedulingIgnoredDuringExecution: &corev1.NodeSelector{
							NodeSelectorTerms: []corev1.NodeSelectorTerm{{
								MatchExpressions: []corev1.NodeSelectorRequirement{{
									Key:      "failure-domain.beta.kubernetes.io/zone",
									Operator: corev1.NodeSelectorOpIn,
									Values:   []string{"us-west-2b"},
								}},
							}},
						},
					}))
					Expect(nodeSets[1].Config.Data).Should(Equal(map[string]interface{}{
						"node.master":                     "true",
						"node.data":                       "true",
						"node.ingest":                     "true",
						"cluster.max_shards_per_node":     10000,
						"ingest.geoip.downloader.enabled": false,
						"node.attr.zone":                  "us-west-2b",
						"cluster.routing.allocation.awareness.attributes": "zone",
					}))
				})
			})

			When("there are multiple selection attributes for a NodeSet", func() {
				It("combines to attributes for the Node Affinity and Elasticsearch cluster awareness attributes", func() {
					cfg.LogStorage.Spec.Nodes = &operatorv1.Nodes{
						Count: 2,
						NodeSets: []operatorv1.NodeSet{
							{
								SelectionAttributes: []operatorv1.NodeSetSelectionAttribute{
									{
										Name:      "zone",
										NodeLabel: "failure-domain.beta.kubernetes.io/zone",
										Value:     "us-west-2a",
									},
									{
										Name:      "rack",
										NodeLabel: "some-rack-label.kubernetes.io/rack",
										Value:     "rack1",
									},
								},
							},
							{
								SelectionAttributes: []operatorv1.NodeSetSelectionAttribute{
									{
										Name:      "zone",
										NodeLabel: "failure-domain.beta.kubernetes.io/zone",
										Value:     "us-west-2b",
									},
									{
										Name:      "rack",
										NodeLabel: "some-rack-label.kubernetes.io/rack",
										Value:     "rack1",
									},
								},
							},
						},
					}

					component := render.LogStorage(cfg)

					createResources, _ := component.Objects()
					nodeSets := getElasticsearch(createResources).Spec.NodeSets

					Expect(len(nodeSets)).Should(Equal(2))
					Expect(nodeSets[0].PodTemplate.Spec.Affinity.NodeAffinity).Should(Equal(&corev1.NodeAffinity{
						RequiredDuringSchedulingIgnoredDuringExecution: &corev1.NodeSelector{
							NodeSelectorTerms: []corev1.NodeSelectorTerm{{
								MatchExpressions: []corev1.NodeSelectorRequirement{
									{
										Key:      "failure-domain.beta.kubernetes.io/zone",
										Operator: corev1.NodeSelectorOpIn,
										Values:   []string{"us-west-2a"},
									},
									{
										Key:      "some-rack-label.kubernetes.io/rack",
										Operator: corev1.NodeSelectorOpIn,
										Values:   []string{"rack1"},
									},
								},
							}},
						},
					}))
					Expect(nodeSets[0].Config.Data).Should(Equal(map[string]interface{}{
						"node.master":                     "true",
						"node.data":                       "true",
						"node.ingest":                     "true",
						"cluster.max_shards_per_node":     10000,
						"ingest.geoip.downloader.enabled": false,
						"node.attr.zone":                  "us-west-2a",
						"node.attr.rack":                  "rack1",
						"cluster.routing.allocation.awareness.attributes": "zone,rack",
					}))

					Expect(nodeSets[1].PodTemplate.Spec.Affinity.NodeAffinity).Should(Equal(&corev1.NodeAffinity{
						RequiredDuringSchedulingIgnoredDuringExecution: &corev1.NodeSelector{
							NodeSelectorTerms: []corev1.NodeSelectorTerm{
								{
									MatchExpressions: []corev1.NodeSelectorRequirement{
										{
											Key:      "failure-domain.beta.kubernetes.io/zone",
											Operator: corev1.NodeSelectorOpIn,
											Values:   []string{"us-west-2b"},
										},
										{
											Key:      "some-rack-label.kubernetes.io/rack",
											Operator: corev1.NodeSelectorOpIn,
											Values:   []string{"rack1"},
										},
									},
								},
							},
						},
					}))
					Expect(nodeSets[1].Config.Data).Should(Equal(map[string]interface{}{
						"node.master":                     "true",
						"node.data":                       "true",
						"node.ingest":                     "true",
						"cluster.max_shards_per_node":     10000,
						"ingest.geoip.downloader.enabled": false,
						"node.attr.zone":                  "us-west-2b",
						"node.attr.rack":                  "rack1",
						"cluster.routing.allocation.awareness.attributes": "zone,rack",
					}))
				})
			})
		})
	})

	Context("Kibana high availability", func() {
		var cfg *render.ElasticsearchConfiguration
		replicas := int32(1)
		retention := int32(1)

		BeforeEach(func() {
			logStorage := &operatorv1.LogStorage{
				ObjectMeta: metav1.ObjectMeta{
					Name: "tigera-secure",
				},
				Spec: operatorv1.LogStorageSpec{
					Nodes: &operatorv1.Nodes{
						Count:                1,
						ResourceRequirements: nil,
					},
					Indices: &operatorv1.Indices{
						Replicas: &replicas,
					},
					Retention: &operatorv1.Retention{
						Flows:             &retention,
						AuditReports:      &retention,
						Snapshots:         &retention,
						ComplianceReports: &retention,
						DNSLogs:           &retention,
						BGPLogs:           &retention,
					},
				},
				Status: operatorv1.LogStorageStatus{
					State: "",
				},
			}

			installation := &operatorv1.InstallationSpec{
				ControlPlaneReplicas: &replicas,
				KubernetesProvider:   operatorv1.ProviderNone,
				Registry:             "testregistry.com/",
			}

			esConfig := relasticsearch.NewClusterConfig("cluster", 1, 1, 1)
			elasticsearchKeyPair, kibanaKeyPair, trustedBundle := getTLS(installation)
			cfg = &render.ElasticsearchConfiguration{
				LogStorage:           logStorage,
				Installation:         installation,
				ClusterConfig:        esConfig,
				ElasticsearchKeyPair: elasticsearchKeyPair,
				KibanaKeyPair:        kibanaKeyPair,
				KibanaEnabled:        true,
				TrustedBundle:        trustedBundle,
				PullSecrets: []*corev1.Secret{
					{TypeMeta: metav1.TypeMeta{Kind: "Secret", APIVersion: "v1"}, ObjectMeta: metav1.ObjectMeta{Name: "tigera-pull-secret"}},
				},
				Provider:           operatorv1.ProviderNone,
				ClusterDomain:      "cluster.local",
				ElasticLicenseType: render.ElasticsearchLicenseTypeEnterpriseTrial,
				UsePSP:             true,
			}
		})

		It("should set count to 1 when ControlPlaneReplicas is nil", func() {
			cfg.Installation.ControlPlaneReplicas = nil
			component := render.LogStorage(cfg)
			resources, _ := component.Objects()

			kibana, ok := rtest.GetResource(resources, "tigera-secure", "tigera-kibana", "kibana.k8s.elastic.co", "v1", "Kibana").(*kbv1.Kibana)
			Expect(ok).To(BeTrue())
			Expect(kibana.Spec.Count).To(Equal(int32(1)))
			Expect(kibana.Spec.PodTemplate.Spec.Affinity).To(BeNil())
		})

		It("should not render PodAffinity when ControlPlaneReplicas is 1", func() {
			var replicas int32 = 1
			cfg.Installation.ControlPlaneReplicas = &replicas

			component := render.LogStorage(cfg)
			resources, _ := component.Objects()

			kibana, ok := rtest.GetResource(resources, "tigera-secure", "tigera-kibana", "kibana.k8s.elastic.co", "v1", "Kibana").(*kbv1.Kibana)
			Expect(ok).To(BeTrue())
			Expect(kibana.Spec.PodTemplate.Spec.Affinity).To(BeNil())
		})

		It("should render PodAffinity when ControlPlaneReplicas is greater than 1", func() {
			var replicas int32 = 2
			cfg.Installation.ControlPlaneReplicas = &replicas

			component := render.LogStorage(cfg)
			resources, _ := component.Objects()

			kibana, ok := rtest.GetResource(resources, "tigera-secure", "tigera-kibana", "kibana.k8s.elastic.co", "v1", "Kibana").(*kbv1.Kibana)
			Expect(ok).To(BeTrue())
			Expect(kibana.Spec.PodTemplate.Spec.Affinity).NotTo(BeNil())
			Expect(kibana.Spec.PodTemplate.Spec.Affinity).To(Equal(podaffinity.NewPodAntiAffinity("tigera-secure", "tigera-kibana")))
		})
	})
})

func getTLS(installation *operatorv1.InstallationSpec) (certificatemanagement.KeyPairInterface, certificatemanagement.KeyPairInterface, certificatemanagement.TrustedBundle) {
	scheme := runtime.NewScheme()
	Expect(apis.AddToScheme(scheme)).NotTo(HaveOccurred())
	cli := fake.NewClientBuilder().WithScheme(scheme).Build()

	certificateManager, err := certificatemanager.Create(cli, installation, dns.DefaultClusterDomain, common.OperatorNamespace(), certificatemanager.AllowCACreation())
	Expect(err).NotTo(HaveOccurred())

	esDNSNames := dns.GetServiceDNSNames(render.ElasticsearchServiceName, render.ElasticsearchNamespace, dns.DefaultClusterDomain)
	kbDNSNames := dns.GetServiceDNSNames(render.KibanaServiceName, render.KibanaNamespace, dns.DefaultClusterDomain)
	elasticsearchKeyPair, err := certificateManager.GetOrCreateKeyPair(cli, render.TigeraElasticsearchInternalCertSecret, render.ElasticsearchNamespace, esDNSNames)
	Expect(err).NotTo(HaveOccurred())

	kibanaKeyPair, err := certificateManager.GetOrCreateKeyPair(cli, render.TigeraKibanaCertSecret, common.OperatorNamespace(), kbDNSNames)
	Expect(err).NotTo(HaveOccurred())

	trustedBundle := certificateManager.CreateTrustedBundle(elasticsearchKeyPair, kibanaKeyPair)
	Expect(cli.Create(context.Background(), certificateManager.KeyPair().Secret(common.OperatorNamespace()))).NotTo(HaveOccurred())
	return elasticsearchKeyPair, kibanaKeyPair, trustedBundle
}

var deleteLogStorageTests = func(managementCluster *operatorv1.ManagementCluster, managementClusterConnection *operatorv1.ManagementClusterConnection) func() {
	return func() {
		var cfg *render.ElasticsearchConfiguration
		replicas := int32(1)
		retention := int32(1)

		BeforeEach(func() {
			t := metav1.Now()

			logStorage := &operatorv1.LogStorage{
				ObjectMeta: metav1.ObjectMeta{
					Name:              "tigera-secure",
					DeletionTimestamp: &t,
				},
				Spec: operatorv1.LogStorageSpec{
					Nodes: &operatorv1.Nodes{
						Count:                1,
						ResourceRequirements: nil,
					},
					Indices: &operatorv1.Indices{
						Replicas: &replicas,
					},
					Retention: &operatorv1.Retention{
						Flows:             &retention,
						AuditReports:      &retention,
						Snapshots:         &retention,
						ComplianceReports: &retention,
						DNSLogs:           &retention,
					},
				},
				Status: operatorv1.LogStorageStatus{
					State: "",
				},
			}

			installation := &operatorv1.InstallationSpec{
				ControlPlaneReplicas: &replicas,
				KubernetesProvider:   operatorv1.ProviderNone,
				Registry:             "testregistry.com/",
			}
			esConfig := relasticsearch.NewClusterConfig("cluster", 1, 1, 1)
			elasticsearchKeyPair, kibanaKeyPair, trustedBundle := getTLS(installation)

			cfg = &render.ElasticsearchConfiguration{
				LogStorage:           logStorage,
				Installation:         installation,
				ManagementCluster:    managementCluster,
				Elasticsearch:        &esv1.Elasticsearch{ObjectMeta: metav1.ObjectMeta{Name: render.ElasticsearchName, Namespace: render.ElasticsearchNamespace}},
				Kibana:               &kbv1.Kibana{ObjectMeta: metav1.ObjectMeta{Name: render.KibanaName, Namespace: render.KibanaNamespace}},
				KibanaEnabled:        true,
				ClusterConfig:        esConfig,
				ElasticsearchKeyPair: elasticsearchKeyPair,
				KibanaKeyPair:        kibanaKeyPair,
				TrustedBundle:        trustedBundle,
				PullSecrets: []*corev1.Secret{
					{TypeMeta: metav1.TypeMeta{Kind: "Secret", APIVersion: "v1"}, ObjectMeta: metav1.ObjectMeta{Name: "tigera-pull-secret"}},
				},
<<<<<<< HEAD
=======
				CuratorSecrets: []*corev1.Secret{
					{ObjectMeta: metav1.ObjectMeta{Name: render.ElasticsearchCuratorUserSecret, Namespace: common.OperatorNamespace()}},
				},
>>>>>>> 923a124f
				Provider:           operatorv1.ProviderNone,
				ClusterDomain:      "cluster.local",
				ElasticLicenseType: render.ElasticsearchLicenseTypeEnterpriseTrial,
				UsePSP:             true,
			}
		})
		It("returns Elasticsearch and Kibana CR's to delete and keeps the finalizers on the LogStorage CR", func() {
			expectedCreateResources := []resourceTestObj{}

			expectedDeleteResources := []resourceTestObj{
				{render.ElasticsearchName, render.ElasticsearchNamespace, &esv1.Elasticsearch{}, nil},
				{render.KibanaName, render.KibanaNamespace, &kbv1.Kibana{}, nil},
			}

			component := render.LogStorage(cfg)

			createResources, deleteResources := component.Objects()

			compareResources(createResources, expectedCreateResources)
			compareResources(deleteResources, expectedDeleteResources)
		})
		It("doesn't return anything to delete when Elasticsearch and Kibana have their deletion times stamps set and the LogStorage finalizers are still set", func() {
			expectedCreateResources := []resourceTestObj{}

			t := metav1.Now()
			cfg.Elasticsearch.DeletionTimestamp = &t
			cfg.Kibana.DeletionTimestamp = &t
			component := render.LogStorage(cfg)

			createResources, deleteResources := component.Objects()

			compareResources(createResources, expectedCreateResources)
			compareResources(deleteResources, []resourceTestObj{})
		})
	}
}

func compareResources(resources []client.Object, expectedResources []resourceTestObj) {
	ExpectWithOffset(1, len(resources)).To(Equal(len(expectedResources)))
	for i, expectedResource := range expectedResources {
		resource := resources[i]
		actualName := resource.(metav1.ObjectMetaAccessor).GetObjectMeta().GetName()
		actualNS := resource.(metav1.ObjectMetaAccessor).GetObjectMeta().GetNamespace()

		Expect(actualName).To(Equal(expectedResource.name), fmt.Sprintf("Rendered resource has wrong name (position %d, name %s, namespace %s)", i, actualName, actualNS))
		Expect(actualNS).To(Equal(expectedResource.ns), fmt.Sprintf("Rendered resource has wrong namespace (position %d, name %s, namespace %s)", i, actualName, actualNS))
		Expect(resource).Should(BeAssignableToTypeOf(expectedResource.typ))
		if expectedResource.f != nil {
			expectedResource.f(resource)
		}
	}
}

func getElasticsearch(resources []client.Object) *esv1.Elasticsearch {
	resource := rtest.GetResource(resources, "tigera-secure", "tigera-elasticsearch", "elasticsearch.k8s.elastic.co", "v1", "Elasticsearch")
	Expect(resource).ShouldNot(BeNil())

	return resource.(*esv1.Elasticsearch)
}<|MERGE_RESOLUTION|>--- conflicted
+++ resolved
@@ -19,11 +19,7 @@
 	"fmt"
 	"reflect"
 
-<<<<<<< HEAD
 	batchv1 "k8s.io/api/batch/v1"
-=======
-	"github.com/tigera/operator/pkg/render/common/secret"
->>>>>>> 923a124f
 
 	. "github.com/onsi/ginkgo"
 	. "github.com/onsi/ginkgo/extensions/table"
@@ -624,12 +620,6 @@
 
 		Context("Elasticsearch and Kibana both ready", func() {
 			BeforeEach(func() {
-<<<<<<< HEAD
-=======
-				cfg.CuratorSecrets = []*corev1.Secret{
-					{ObjectMeta: metav1.ObjectMeta{Name: render.ElasticsearchCuratorUserSecret, Namespace: common.OperatorNamespace()}},
-				}
->>>>>>> 923a124f
 				cfg.ClusterDomain = dns.DefaultClusterDomain
 			})
 
@@ -663,8 +653,6 @@
 					{"tigera-kibana", render.KibanaNamespace, &corev1.ServiceAccount{}, nil},
 					{"tigera-pull-secret", render.KibanaNamespace, &corev1.Secret{}, nil},
 					{render.KibanaName, render.KibanaNamespace, &kbv1.Kibana{}, nil},
-<<<<<<< HEAD
-=======
 					{render.EsCuratorPolicyName, render.ElasticsearchNamespace, &v3.NetworkPolicy{}, nil},
 					{render.ElasticsearchCuratorUserSecret, render.ElasticsearchNamespace, &corev1.Secret{}, nil},
 					{render.EsCuratorServiceAccount, render.ElasticsearchNamespace, &corev1.ServiceAccount{}, nil},
@@ -672,7 +660,6 @@
 					{render.ESCuratorName, "", &rbacv1.ClusterRoleBinding{}, nil},
 					{render.ESCuratorName, "", &policyv1beta1.PodSecurityPolicy{}, nil},
 					{render.ESCuratorName, render.ElasticsearchNamespace, &batchv1.CronJob{}, nil},
->>>>>>> 923a124f
 					{render.EsManagerRole, render.ElasticsearchNamespace, &rbacv1.Role{}, nil},
 					{render.EsManagerRoleBinding, render.ElasticsearchNamespace, &rbacv1.RoleBinding{}, nil},
 				}
@@ -681,45 +668,6 @@
 				component := render.LogStorage(cfg)
 				createResources, deleteResources := component.Objects()
 
-<<<<<<< HEAD
-=======
-				cronjob, ok := rtest.GetResource(createResources, "elastic-curator", "tigera-elasticsearch", "batch", "v1", "CronJob").(*batchv1.CronJob)
-				Expect(ok).To(BeTrue())
-				Expect(cronjob.Spec.JobTemplate.Spec.Template.Spec.Containers).To(HaveLen(1))
-
-				cronjobExpectedEnvVars := []corev1.EnvVar{
-					{Name: "EE_FLOWS_INDEX_RETENTION_PERIOD", Value: fmt.Sprint(1)},
-					{Name: "EE_AUDIT_INDEX_RETENTION_PERIOD", Value: fmt.Sprint(1)},
-					{Name: "EE_SNAPSHOT_INDEX_RETENTION_PERIOD", Value: fmt.Sprint(1)},
-					{Name: "EE_COMPLIANCE_REPORT_INDEX_RETENTION_PERIOD", Value: fmt.Sprint(1)},
-					{Name: "EE_DNS_INDEX_RETENTION_PERIOD", Value: fmt.Sprint(1)},
-					{Name: "EE_BGP_INDEX_RETENTION_PERIOD", Value: fmt.Sprint(1)},
-					{Name: "EE_MAX_TOTAL_STORAGE_PCT", Value: fmt.Sprint(80)},
-					{Name: "EE_MAX_LOGS_STORAGE_PCT", Value: fmt.Sprint(70)},
-					{Name: "ELASTIC_USER", ValueFrom: secret.GetEnvVarSource(render.ElasticsearchCuratorUserSecret, "username", false)},
-					{Name: "ELASTIC_PASSWORD", ValueFrom: secret.GetEnvVarSource(render.ElasticsearchCuratorUserSecret, "password", false)},
-					{Name: "ELASTIC_HOST", Value: "tigera-secure-es-gateway-http.tigera-elasticsearch.svc"},
-					{Name: "ELASTIC_PORT", Value: "9200"},
-					{Name: "ES_CURATOR_BACKEND_CERT", Value: "/etc/pki/tls/certs/tigera-ca-bundle.crt"},
-				}
-				Expect(cronjob.Spec.JobTemplate.Spec.Template.Spec.Containers[0].Env).To(Equal(cronjobExpectedEnvVars))
-
-				Expect(*cronjob.Spec.JobTemplate.Spec.Template.Spec.Containers[0].SecurityContext.AllowPrivilegeEscalation).To(BeFalse())
-				Expect(*cronjob.Spec.JobTemplate.Spec.Template.Spec.Containers[0].SecurityContext.Privileged).To(BeFalse())
-				Expect(*cronjob.Spec.JobTemplate.Spec.Template.Spec.Containers[0].SecurityContext.RunAsGroup).To(BeEquivalentTo(10001))
-				Expect(*cronjob.Spec.JobTemplate.Spec.Template.Spec.Containers[0].SecurityContext.RunAsNonRoot).To(BeTrue())
-				Expect(*cronjob.Spec.JobTemplate.Spec.Template.Spec.Containers[0].SecurityContext.RunAsUser).To(BeEquivalentTo(10001))
-				Expect(cronjob.Spec.JobTemplate.Spec.Template.Spec.Containers[0].SecurityContext.Capabilities).To(Equal(
-					&corev1.Capabilities{
-						Drop: []corev1.Capability{"ALL"},
-					},
-				))
-				Expect(cronjob.Spec.JobTemplate.Spec.Template.Spec.Containers[0].SecurityContext.SeccompProfile).To(Equal(
-					&corev1.SeccompProfile{
-						Type: corev1.SeccompProfileTypeRuntimeDefault,
-					}))
-
->>>>>>> 923a124f
 				compareResources(createResources, expectedCreateResources)
 				compareResources(deleteResources, []resourceTestObj{
 					{render.ESCuratorName, render.ElasticsearchNamespace, &batchv1.CronJob{}, nil},
@@ -1766,12 +1714,6 @@
 				PullSecrets: []*corev1.Secret{
 					{TypeMeta: metav1.TypeMeta{Kind: "Secret", APIVersion: "v1"}, ObjectMeta: metav1.ObjectMeta{Name: "tigera-pull-secret"}},
 				},
-<<<<<<< HEAD
-=======
-				CuratorSecrets: []*corev1.Secret{
-					{ObjectMeta: metav1.ObjectMeta{Name: render.ElasticsearchCuratorUserSecret, Namespace: common.OperatorNamespace()}},
-				},
->>>>>>> 923a124f
 				Provider:           operatorv1.ProviderNone,
 				ClusterDomain:      "cluster.local",
 				ElasticLicenseType: render.ElasticsearchLicenseTypeEnterpriseTrial,
