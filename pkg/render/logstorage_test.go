// Copyright (c) 2020 Tigera, Inc. All rights reserved.

// Licensed under the Apache License, Version 2.0 (the "License");
// you may not use this file except in compliance with the License.
// You may obtain a copy of the License at
//
//     http://www.apache.org/licenses/LICENSE-2.0
//
// Unless required by applicable law or agreed to in writing, software
// distributed under the License is distributed on an "AS IS" BASIS,
// WITHOUT WARRANTIES OR CONDITIONS OF ANY KIND, either express or implied.
// See the License for the specific language governing permissions and
// limitations under the License.

package render_test

import (
	"fmt"

	appsv1 "k8s.io/api/apps/v1"
	batchv1beta "k8s.io/api/batch/v1beta1"
	policyv1beta1 "k8s.io/api/policy/v1beta1"
	rbacv1 "k8s.io/api/rbac/v1"
	"sigs.k8s.io/controller-runtime/pkg/client"

	esv1 "github.com/elastic/cloud-on-k8s/pkg/apis/elasticsearch/v1"
	kbv1 "github.com/elastic/cloud-on-k8s/pkg/apis/kibana/v1"
	. "github.com/onsi/ginkgo"
	. "github.com/onsi/gomega"
	operatorv1 "github.com/tigera/operator/api/v1"
	"github.com/tigera/operator/pkg/dns"
	"github.com/tigera/operator/pkg/render"
	relasticsearch "github.com/tigera/operator/pkg/render/common/elasticsearch"
	rmeta "github.com/tigera/operator/pkg/render/common/meta"
	rtest "github.com/tigera/operator/pkg/render/common/test"
	corev1 "k8s.io/api/core/v1"
	"k8s.io/apimachinery/pkg/api/resource"
	metav1 "k8s.io/apimachinery/pkg/apis/meta/v1"
	"k8s.io/apimachinery/pkg/runtime"
)

type resourceTestObj struct {
	name string
	ns   string
	typ  runtime.Object
	f    func(resource runtime.Object)
}

var _ = Describe("Elasticsearch rendering tests", func() {
	Context("Standalone cluster type", func() {
		var logStorage *operatorv1.LogStorage
		var installation *operatorv1.InstallationSpec
		replicas := int32(1)
		retention := int32(1)
<<<<<<< HEAD
		var esConfig *render.ElasticsearchClusterConfig
=======

		var esConfig *relasticsearch.ClusterConfig
>>>>>>> 3603a6cf

		BeforeEach(func() {
			logStorage = &operatorv1.LogStorage{
				ObjectMeta: metav1.ObjectMeta{
					Name: "tigera-secure",
				},
				Spec: operatorv1.LogStorageSpec{
					Nodes: &operatorv1.Nodes{
						Count:                1,
						ResourceRequirements: nil,
					},
					Indices: &operatorv1.Indices{
						Replicas: &replicas,
					},
					Retention: &operatorv1.Retention{
						Flows:             &retention,
						AuditReports:      &retention,
						Snapshots:         &retention,
						ComplianceReports: &retention,
					},
				},
				Status: operatorv1.LogStorageStatus{
					State: "",
				},
			}

			installation = &operatorv1.InstallationSpec{
				KubernetesProvider: operatorv1.ProviderNone,
				Registry:           "testregistry.com/",
			}
<<<<<<< HEAD
			esConfig = render.NewElasticsearchClusterConfig("cluster", 1, 1, 1)
=======

			esConfig = relasticsearch.NewClusterConfig("cluster", 1, 1, 1)
>>>>>>> 3603a6cf
		})

		It("should not panic if an empty spec is provided", func() {
			// Override with an instance that has no spec.
			logStorage = &operatorv1.LogStorage{
				ObjectMeta: metav1.ObjectMeta{
					Name: "tigera-secure",
				},
				Spec: operatorv1.LogStorageSpec{},
			}

			component := render.LogStorage(
				logStorage,
				installation, nil, nil, nil, nil,
				esConfig,
				[]*corev1.Secret{
					{ObjectMeta: metav1.ObjectMeta{Name: render.TigeraElasticsearchCertSecret, Namespace: rmeta.OperatorNamespace()}},
					{ObjectMeta: metav1.ObjectMeta{Name: render.TigeraElasticsearchCertSecret, Namespace: render.ElasticsearchNamespace}},
				},
				[]*corev1.Secret{
					{ObjectMeta: metav1.ObjectMeta{Name: render.TigeraKibanaCertSecret, Namespace: rmeta.OperatorNamespace()}},
					{ObjectMeta: metav1.ObjectMeta{Name: render.TigeraKibanaCertSecret, Namespace: render.KibanaNamespace}},
				},
				[]*corev1.Secret{
					{ObjectMeta: metav1.ObjectMeta{Name: "tigera-pull-secret"}},
				}, operatorv1.ProviderNone, nil, nil, nil, "cluster.local", true, nil, render.ElasticsearchLicenseTypeEnterpriseTrial)

			// Render the objects and make sure we don't panic!
			_, _ = component.Objects()
		})

		Context("Initial creation", func() {
			It("should render an elasticsearchComponent", func() {
				expectedCreateResources := []resourceTestObj{
					{"tigera-secure", "", &operatorv1.LogStorage{}, func(resource runtime.Object) {
						ls := resource.(*operatorv1.LogStorage)
						Expect(ls.Finalizers).Should(ContainElement(render.LogStorageFinalizer))
					}},
					{render.ECKOperatorNamespace, "", &corev1.Namespace{}, nil},
					{"tigera-pull-secret", render.ECKOperatorNamespace, &corev1.Secret{}, nil},
					{"elastic-operator", "", &rbacv1.ClusterRole{}, nil},
					{"elastic-operator", "", &rbacv1.ClusterRoleBinding{}, nil},
					{"elastic-operator", render.ECKOperatorNamespace, &corev1.ServiceAccount{}, nil},
					{render.ECKOperatorName, "", &policyv1beta1.PodSecurityPolicy{}, nil},
					{"tigera-elasticsearch", "", &rbacv1.ClusterRoleBinding{}, nil},
					{"tigera-elasticsearch", "", &rbacv1.ClusterRole{}, nil},
					{"tigera-elasticsearch", "", &policyv1beta1.PodSecurityPolicy{}, nil},
					{"tigera-kibana", "", &rbacv1.ClusterRoleBinding{}, nil},
					{"tigera-kibana", "", &rbacv1.ClusterRole{}, nil},
					{"tigera-kibana", "", &policyv1beta1.PodSecurityPolicy{}, nil},
					{render.ECKOperatorName, render.ECKOperatorNamespace, &appsv1.StatefulSet{}, nil},
					{render.ElasticsearchNamespace, "", &corev1.Namespace{}, nil},
					{"tigera-pull-secret", render.ElasticsearchNamespace, &corev1.Secret{}, nil},
					{render.TigeraElasticsearchCertSecret, rmeta.OperatorNamespace(), &corev1.Secret{}, nil},
					{render.TigeraElasticsearchCertSecret, render.ElasticsearchNamespace, &corev1.Secret{}, nil},
					{"tigera-elasticsearch", render.ElasticsearchNamespace, &corev1.ServiceAccount{}, nil},
					{relasticsearch.ClusterConfigConfigMapName, rmeta.OperatorNamespace(), &corev1.ConfigMap{}, nil},
					{render.ElasticsearchName, render.ElasticsearchNamespace, &esv1.Elasticsearch{}, nil},
					{render.KibanaNamespace, "", &corev1.Namespace{}, nil},
					{"tigera-kibana", render.KibanaNamespace, &corev1.ServiceAccount{}, nil},
					{"tigera-pull-secret", render.KibanaNamespace, &corev1.Secret{}, nil},
					{render.TigeraKibanaCertSecret, rmeta.OperatorNamespace(), &corev1.Secret{}, nil},
					{render.TigeraKibanaCertSecret, render.KibanaNamespace, &corev1.Secret{}, nil},
					{render.KibanaName, render.KibanaNamespace, &kbv1.Kibana{}, nil},
					{render.ECKEnterpriseTrial, render.ECKOperatorNamespace, &corev1.Secret{}, nil},
					{render.EsManagerRole, render.ElasticsearchNamespace, &rbacv1.Role{}, nil},
					{render.EsKubeControllerRole, render.ElasticsearchNamespace, &rbacv1.Role{}, nil},
					{render.EsManagerRoleBinding, render.ElasticsearchNamespace, &rbacv1.RoleBinding{}, nil},
					{render.EsKubeControllerRoleBinding, render.ElasticsearchNamespace, &rbacv1.RoleBinding{}, nil},
				}
				component := render.LogStorage(
					logStorage,
					installation, nil, nil, nil, nil,
					esConfig,
					[]*corev1.Secret{
						{ObjectMeta: metav1.ObjectMeta{Name: render.TigeraElasticsearchCertSecret, Namespace: rmeta.OperatorNamespace()}},
						{ObjectMeta: metav1.ObjectMeta{Name: render.TigeraElasticsearchCertSecret, Namespace: render.ElasticsearchNamespace}},
					},
					[]*corev1.Secret{
						{ObjectMeta: metav1.ObjectMeta{Name: render.TigeraKibanaCertSecret, Namespace: rmeta.OperatorNamespace()}},
						{ObjectMeta: metav1.ObjectMeta{Name: render.TigeraKibanaCertSecret, Namespace: render.KibanaNamespace}},
					},
					[]*corev1.Secret{
						{ObjectMeta: metav1.ObjectMeta{Name: "tigera-pull-secret"}},
					}, operatorv1.ProviderNone, nil, nil, nil, "cluster.local", true, nil, render.ElasticsearchLicenseTypeEnterpriseTrial)

				createResources, deleteResources := component.Objects()

				compareResources(createResources, expectedCreateResources)
				compareResources(deleteResources, []resourceTestObj{})

				resultES := rtest.GetResource(createResources, render.ElasticsearchName, render.ElasticsearchNamespace,
					"elasticsearch.k8s.elastic.co", "v1", "Elasticsearch").(*esv1.Elasticsearch)

				// There are no node selectors in the LogStorage CR, so we expect no node selectors in the Elasticsearch CR.
				nodeSet := resultES.Spec.NodeSets[0]
				Expect(nodeSet.PodTemplate.Spec.NodeSelector).To(BeEmpty())

				// Verify that an initContainer is added
				initContainers := resultES.Spec.NodeSets[0].PodTemplate.Spec.InitContainers
				Expect(len(initContainers)).To(Equal(1))
				Expect(initContainers[0].Name).To(Equal("elastic-internal-init-os-settings"))

				// Verify that the default container limits/requests are set.
				esContainer := resultES.Spec.NodeSets[0].PodTemplate.Spec.Containers[0]
				limits := esContainer.Resources.Limits
				resources := esContainer.Resources.Requests

				Expect(limits.Cpu().String()).To(Equal("1"))
				Expect(limits.Memory().String()).To(Equal("4Gi"))
				Expect(resources.Cpu().String()).To(Equal("250m"))
				Expect(resources.Memory().String()).To(Equal("4Gi"))
				Expect(esContainer.Env[0].Value).To(Equal("-Xms1398101K -Xmx1398101K"))

				//Check that the expected config made it's way to the Elastic CR
				Expect(nodeSet.Config.Data).Should(Equal(map[string]interface{}{
					"node.master":                 "true",
					"node.data":                   "true",
					"node.ingest":                 "true",
					"cluster.max_shards_per_node": 10000,
				}))
			})
			It("should render an elasticsearchComponent and delete the Elasticsearch and Kibana ExternalService", func() {
				expectedCreateResources := []resourceTestObj{
					{"tigera-secure", "", &operatorv1.LogStorage{}, func(resource runtime.Object) {
						ls := resource.(*operatorv1.LogStorage)
						Expect(ls.Finalizers).Should(ContainElement(render.LogStorageFinalizer))
					}},
					{render.ECKOperatorNamespace, "", &corev1.Namespace{}, nil},
					{"tigera-pull-secret", render.ECKOperatorNamespace, &corev1.Secret{}, nil},
					{"elastic-operator", "", &rbacv1.ClusterRole{}, nil},
					{"elastic-operator", "", &rbacv1.ClusterRoleBinding{}, nil},
					{"elastic-operator", render.ECKOperatorNamespace, &corev1.ServiceAccount{}, nil},
					{render.ECKOperatorName, "", &policyv1beta1.PodSecurityPolicy{}, nil},
					{"tigera-elasticsearch", "", &rbacv1.ClusterRoleBinding{}, nil},
					{"tigera-elasticsearch", "", &rbacv1.ClusterRole{}, nil},
					{"tigera-elasticsearch", "", &policyv1beta1.PodSecurityPolicy{}, nil},
					{"tigera-kibana", "", &rbacv1.ClusterRoleBinding{}, nil},
					{"tigera-kibana", "", &rbacv1.ClusterRole{}, nil},
					{"tigera-kibana", "", &policyv1beta1.PodSecurityPolicy{}, nil},
					{render.ECKOperatorName, render.ECKOperatorNamespace, &appsv1.StatefulSet{}, nil},
					{render.ElasticsearchNamespace, "", &corev1.Namespace{}, nil},
					{"tigera-pull-secret", render.ElasticsearchNamespace, &corev1.Secret{}, nil},
					{render.TigeraElasticsearchCertSecret, rmeta.OperatorNamespace(), &corev1.Secret{}, nil},
					{render.TigeraElasticsearchCertSecret, render.ElasticsearchNamespace, &corev1.Secret{}, nil},
					{"tigera-elasticsearch", render.ElasticsearchNamespace, &corev1.ServiceAccount{}, nil},
					{relasticsearch.ClusterConfigConfigMapName, rmeta.OperatorNamespace(), &corev1.ConfigMap{}, nil},
					{render.ElasticsearchName, render.ElasticsearchNamespace, &esv1.Elasticsearch{}, nil},
					{render.KibanaNamespace, "", &corev1.Namespace{}, nil},
					{"tigera-kibana", render.KibanaNamespace, &corev1.ServiceAccount{}, nil},
					{"tigera-pull-secret", render.KibanaNamespace, &corev1.Secret{}, nil},
					{render.TigeraKibanaCertSecret, rmeta.OperatorNamespace(), &corev1.Secret{}, nil},
					{render.TigeraKibanaCertSecret, render.KibanaNamespace, &corev1.Secret{}, nil},
					{render.KibanaName, render.KibanaNamespace, &kbv1.Kibana{}, nil},
					{render.EsManagerRole, render.ElasticsearchNamespace, &rbacv1.Role{}, nil},
					{render.EsKubeControllerRole, render.ElasticsearchNamespace, &rbacv1.Role{}, nil},
					{render.EsManagerRoleBinding, render.ElasticsearchNamespace, &rbacv1.RoleBinding{}, nil},
					{render.EsKubeControllerRoleBinding, render.ElasticsearchNamespace, &rbacv1.RoleBinding{}, nil},
				}

				expectedDeleteResources := []resourceTestObj{
					{render.ElasticsearchServiceName, render.ElasticsearchNamespace, &corev1.Service{}, nil},
					{render.KibanaServiceName, render.KibanaNamespace, &corev1.Service{}, nil},
				}

				component := render.LogStorage(
					logStorage,
					installation, nil, nil, nil, nil,
					esConfig,
					[]*corev1.Secret{
						{ObjectMeta: metav1.ObjectMeta{Name: render.TigeraElasticsearchCertSecret, Namespace: rmeta.OperatorNamespace()}},
						{ObjectMeta: metav1.ObjectMeta{Name: render.TigeraElasticsearchCertSecret, Namespace: render.ElasticsearchNamespace}},
					},
					[]*corev1.Secret{
						{ObjectMeta: metav1.ObjectMeta{Name: render.TigeraKibanaCertSecret, Namespace: rmeta.OperatorNamespace()}},
						{ObjectMeta: metav1.ObjectMeta{Name: render.TigeraKibanaCertSecret, Namespace: render.KibanaNamespace}},
					},
					[]*corev1.Secret{
						{ObjectMeta: metav1.ObjectMeta{Name: "tigera-pull-secret"}},
					}, operatorv1.ProviderNone, nil,
					&corev1.Service{
						ObjectMeta: metav1.ObjectMeta{Name: render.ElasticsearchServiceName, Namespace: render.ElasticsearchNamespace},
						Spec:       corev1.ServiceSpec{Type: corev1.ServiceTypeExternalName},
					},
					&corev1.Service{
						ObjectMeta: metav1.ObjectMeta{Name: render.KibanaServiceName, Namespace: render.KibanaNamespace},
						Spec:       corev1.ServiceSpec{Type: corev1.ServiceTypeExternalName},
					}, "cluster.local", false, nil, render.ElasticsearchLicenseTypeBasic)

				createResources, deleteResources := component.Objects()

				compareResources(createResources, expectedCreateResources)
				compareResources(deleteResources, expectedDeleteResources)
			})
		})

		Context("Elasticsearch and Kibana both ready", func() {
			It("should render correctly", func() {
				expectedCreateResources := []resourceTestObj{
					{"tigera-secure", "", &operatorv1.LogStorage{}, func(resource runtime.Object) {
						ls := resource.(*operatorv1.LogStorage)
						Expect(ls.Finalizers).Should(ContainElement(render.LogStorageFinalizer))
					}},
					{render.ECKOperatorNamespace, "", &corev1.Namespace{}, nil},
					{"tigera-pull-secret", render.ECKOperatorNamespace, &corev1.Secret{}, nil},
					{"elastic-operator", "", &rbacv1.ClusterRole{}, nil},
					{"elastic-operator", "", &rbacv1.ClusterRoleBinding{}, nil},
					{"elastic-operator", render.ECKOperatorNamespace, &corev1.ServiceAccount{}, nil},
					{render.ECKOperatorName, "", &policyv1beta1.PodSecurityPolicy{}, nil},
					{"tigera-elasticsearch", "", &rbacv1.ClusterRoleBinding{}, nil},
					{"tigera-elasticsearch", "", &rbacv1.ClusterRole{}, nil},
					{"tigera-elasticsearch", "", &policyv1beta1.PodSecurityPolicy{}, nil},
					{"tigera-kibana", "", &rbacv1.ClusterRoleBinding{}, nil},
					{"tigera-kibana", "", &rbacv1.ClusterRole{}, nil},
					{"tigera-kibana", "", &policyv1beta1.PodSecurityPolicy{}, nil},
					{render.ECKOperatorName, render.ECKOperatorNamespace, &appsv1.StatefulSet{}, nil},
					{render.ElasticsearchNamespace, "", &corev1.Namespace{}, nil},
					{"tigera-pull-secret", render.ElasticsearchNamespace, &corev1.Secret{}, nil},
					{render.TigeraElasticsearchCertSecret, rmeta.OperatorNamespace(), &corev1.Secret{}, nil},
					{render.TigeraElasticsearchCertSecret, render.ElasticsearchNamespace, &corev1.Secret{}, nil},
					{relasticsearch.PublicCertSecret, rmeta.OperatorNamespace(), &corev1.Secret{}, nil},
					{"tigera-elasticsearch", render.ElasticsearchNamespace, &corev1.ServiceAccount{}, nil},
					{relasticsearch.ClusterConfigConfigMapName, rmeta.OperatorNamespace(), &corev1.ConfigMap{}, nil},
					{render.ElasticsearchName, render.ElasticsearchNamespace, &esv1.Elasticsearch{}, nil},
					{render.KibanaNamespace, "", &corev1.Namespace{}, nil},
					{"tigera-kibana", render.KibanaNamespace, &corev1.ServiceAccount{}, nil},
					{"tigera-pull-secret", render.KibanaNamespace, &corev1.Secret{}, nil},
					{render.TigeraKibanaCertSecret, rmeta.OperatorNamespace(), &corev1.Secret{}, nil},
					{render.TigeraKibanaCertSecret, render.KibanaNamespace, &corev1.Secret{}, nil},
					{render.KibanaPublicCertSecret, rmeta.OperatorNamespace(), &corev1.Secret{}, nil},
					{render.KibanaName, render.KibanaNamespace, &kbv1.Kibana{}, nil},
					{render.ElasticsearchCuratorUserSecret, render.ElasticsearchNamespace, &corev1.Secret{}, nil},
					{relasticsearch.PublicCertSecret, render.ElasticsearchNamespace, &corev1.Secret{}, nil},
					{render.EsCuratorServiceAccount, render.ElasticsearchNamespace, &corev1.ServiceAccount{}, nil},
					{render.EsCuratorName, "", &rbacv1.ClusterRole{}, nil},
					{render.EsCuratorName, "", &rbacv1.ClusterRoleBinding{}, nil},
					{render.EsCuratorName, "", &policyv1beta1.PodSecurityPolicy{}, nil},
					{render.EsCuratorName, render.ElasticsearchNamespace, &batchv1beta.CronJob{}, nil},
					{render.ECKEnterpriseTrial, render.ECKOperatorNamespace, &corev1.Secret{}, nil},
					{render.EsManagerRole, render.ElasticsearchNamespace, &rbacv1.Role{}, nil},
					{render.EsKubeControllerRole, render.ElasticsearchNamespace, &rbacv1.Role{}, nil},
					{render.EsManagerRoleBinding, render.ElasticsearchNamespace, &rbacv1.RoleBinding{}, nil},
					{render.EsKubeControllerRoleBinding, render.ElasticsearchNamespace, &rbacv1.RoleBinding{}, nil},
				}
				component := render.LogStorage(
					logStorage,
					installation, nil, nil, nil, nil,
					esConfig,
					[]*corev1.Secret{
						{ObjectMeta: metav1.ObjectMeta{Name: render.TigeraElasticsearchCertSecret, Namespace: rmeta.OperatorNamespace()}},
						{ObjectMeta: metav1.ObjectMeta{Name: render.TigeraElasticsearchCertSecret, Namespace: render.ElasticsearchNamespace}},
						{ObjectMeta: metav1.ObjectMeta{Name: relasticsearch.PublicCertSecret, Namespace: rmeta.OperatorNamespace()}},
					},
					[]*corev1.Secret{
						{ObjectMeta: metav1.ObjectMeta{Name: render.TigeraKibanaCertSecret, Namespace: rmeta.OperatorNamespace()}},
						{ObjectMeta: metav1.ObjectMeta{Name: render.TigeraKibanaCertSecret, Namespace: render.KibanaNamespace}},
						{ObjectMeta: metav1.ObjectMeta{Name: render.KibanaPublicCertSecret, Namespace: rmeta.OperatorNamespace()}},
					},
					[]*corev1.Secret{
						{ObjectMeta: metav1.ObjectMeta{Name: "tigera-pull-secret"}},
					}, operatorv1.ProviderNone,
					[]*corev1.Secret{
						{ObjectMeta: metav1.ObjectMeta{Name: render.ElasticsearchCuratorUserSecret, Namespace: rmeta.OperatorNamespace()}},
						{ObjectMeta: metav1.ObjectMeta{Name: relasticsearch.PublicCertSecret, Namespace: rmeta.OperatorNamespace()}},
					},
					nil, nil, dns.DefaultClusterDomain, true, nil, render.ElasticsearchLicenseTypeEnterpriseTrial)

				createResources, deleteResources := component.Objects()

				compareResources(createResources, expectedCreateResources)
				compareResources(deleteResources, []resourceTestObj{})
			})
		})

		Context("Deleting LogStorage", deleteLogStorageTests(nil, nil))

		Context("Updating LogStorage resource", func() {
			It("should create new NodeSet", func() {
				ls := &operatorv1.LogStorage{
					ObjectMeta: metav1.ObjectMeta{
						Name: "tigera-secure",
					},
					Spec: operatorv1.LogStorageSpec{
						Nodes: &operatorv1.Nodes{
							Count: 1,
							ResourceRequirements: &corev1.ResourceRequirements{
								Limits: corev1.ResourceList{
									"cpu":    resource.MustParse("1"),
									"memory": resource.MustParse("150Mi"),
								},
								Requests: corev1.ResourceList{
									"cpu":     resource.MustParse("1"),
									"memory":  resource.MustParse("150Mi"),
									"storage": resource.MustParse("10Gi"),
								},
							},
						},
					},
				}

				es := &esv1.Elasticsearch{}

				component := render.LogStorage(
					ls,
					installation, nil, nil, es, nil,
					esConfig,
					[]*corev1.Secret{
						{ObjectMeta: metav1.ObjectMeta{Name: render.TigeraElasticsearchCertSecret, Namespace: rmeta.OperatorNamespace()}},
						{ObjectMeta: metav1.ObjectMeta{Name: render.TigeraElasticsearchCertSecret, Namespace: render.ElasticsearchNamespace}},
					},
					[]*corev1.Secret{
						{ObjectMeta: metav1.ObjectMeta{Name: render.TigeraKibanaCertSecret, Namespace: rmeta.OperatorNamespace()}},
						{ObjectMeta: metav1.ObjectMeta{Name: render.TigeraKibanaCertSecret, Namespace: render.KibanaNamespace}},
					},
					[]*corev1.Secret{
						{ObjectMeta: metav1.ObjectMeta{Name: "tigera-pull-secret"}},
					}, operatorv1.ProviderNone, nil, nil, nil, "cluster.local", true, nil, render.ElasticsearchLicenseTypeEnterpriseTrial)

				createResources, _ := component.Objects()

				oldNodeSetName := rtest.GetResource(createResources, "tigera-secure", "tigera-elasticsearch", "elasticsearch.k8s.elastic.co", "v1", "Elasticsearch").(*esv1.Elasticsearch).Spec.NodeSets[0].Name

				// update resource requirements
				ls.Spec.Nodes.ResourceRequirements = &corev1.ResourceRequirements{
					Limits: corev1.ResourceList{
						"cpu":    resource.MustParse("1"),
						"memory": resource.MustParse("150Mi"),
					},
					Requests: corev1.ResourceList{
						"cpu":     resource.MustParse("1"),
						"memory":  resource.MustParse("2Gi"),
						"storage": resource.MustParse("5Gi"),
					},
				}

				updatedComponent := render.LogStorage(
					ls,
					installation, nil, nil, es, nil,
					esConfig,
					[]*corev1.Secret{
						{ObjectMeta: metav1.ObjectMeta{Name: render.TigeraElasticsearchCertSecret, Namespace: rmeta.OperatorNamespace()}},
						{ObjectMeta: metav1.ObjectMeta{Name: render.TigeraElasticsearchCertSecret, Namespace: render.ElasticsearchNamespace}},
					},
					[]*corev1.Secret{
						{ObjectMeta: metav1.ObjectMeta{Name: render.TigeraKibanaCertSecret, Namespace: rmeta.OperatorNamespace()}},
						{ObjectMeta: metav1.ObjectMeta{Name: render.TigeraKibanaCertSecret, Namespace: render.KibanaNamespace}},
					},
					[]*corev1.Secret{
						{ObjectMeta: metav1.ObjectMeta{Name: "tigera-pull-secret"}},
					}, operatorv1.ProviderNone, nil, nil, nil, "cluster.local", true, nil, render.ElasticsearchLicenseTypeEnterpriseTrial)

				updatedResources, _ := updatedComponent.Objects()

				// Check updates to storage requirements are reflected
				Expect(updatedResources[0].(*operatorv1.LogStorage).Spec.Nodes.ResourceRequirements).
					Should(Equal(ls.Spec.Nodes.ResourceRequirements))

				newNodeName := rtest.GetResource(updatedResources, "tigera-secure", "tigera-elasticsearch", "elasticsearch.k8s.elastic.co", "v1", "Elasticsearch").(*esv1.Elasticsearch).Spec.NodeSets[0].Name
				Expect(newNodeName).NotTo(Equal(oldNodeSetName))
			})
		})

		It("should render DataNodeSelectors defined in the LogStorage CR", func() {
			logStorage.Spec.DataNodeSelector = map[string]string{
				"k1": "v1",
				"k2": "v2",
			}
			component := render.LogStorage(
				logStorage,
				installation, nil, nil, nil, nil,
				esConfig,
				[]*corev1.Secret{
					{ObjectMeta: metav1.ObjectMeta{Name: render.TigeraElasticsearchCertSecret, Namespace: rmeta.OperatorNamespace()}},
					{ObjectMeta: metav1.ObjectMeta{Name: render.TigeraElasticsearchCertSecret, Namespace: render.ElasticsearchNamespace}},
				},
				[]*corev1.Secret{
					{ObjectMeta: metav1.ObjectMeta{Name: render.TigeraKibanaCertSecret, Namespace: rmeta.OperatorNamespace()}},
					{ObjectMeta: metav1.ObjectMeta{Name: render.TigeraKibanaCertSecret, Namespace: render.KibanaNamespace}},
				},
				[]*corev1.Secret{
					{ObjectMeta: metav1.ObjectMeta{Name: "tigera-pull-secret"}},
				}, operatorv1.ProviderNone, nil, nil, nil, "cluster.local", true, nil, render.ElasticsearchLicenseTypeEnterpriseTrial)

			// Verify that the node selectors are passed into the Elasticsearch pod spec.
			createResources, _ := component.Objects()
			nodeSelectors := getElasticsearch(createResources).Spec.NodeSets[0].PodTemplate.Spec.NodeSelector
			Expect(nodeSelectors["k1"]).To(Equal("v1"))
			Expect(nodeSelectors["k2"]).To(Equal("v2"))
		})

		It("Configures OIDC for Kibana when the OIDC configuration is provided", func() {
			dexCfg := render.NewDexRelyingPartyConfig(&operatorv1.Authentication{
				Spec: operatorv1.AuthenticationSpec{
					ManagerDomain: "https://example.com",
					OIDC: &operatorv1.AuthenticationOIDC{
						IssuerURL:       "https://example.com",
						UsernameClaim:   "email",
						GroupsClaim:     "group",
						RequestedScopes: []string{"scope"},
					},
				},
			}, render.CreateDexTLSSecret("cn"), render.CreateDexClientSecret(), "cluster.local")

			component := render.LogStorage(
				logStorage,
				installation, nil, nil, nil, nil,
				esConfig,
				[]*corev1.Secret{
					{ObjectMeta: metav1.ObjectMeta{Name: render.TigeraElasticsearchCertSecret, Namespace: rmeta.OperatorNamespace()}},
					{ObjectMeta: metav1.ObjectMeta{Name: render.TigeraElasticsearchCertSecret, Namespace: render.ElasticsearchNamespace}},
				},
				[]*corev1.Secret{
					{ObjectMeta: metav1.ObjectMeta{Name: render.TigeraKibanaCertSecret, Namespace: rmeta.OperatorNamespace()}},
					{ObjectMeta: metav1.ObjectMeta{Name: render.TigeraKibanaCertSecret, Namespace: render.KibanaNamespace}},
				},
				[]*corev1.Secret{
					{ObjectMeta: metav1.ObjectMeta{Name: "tigera-pull-secret"}},
				}, operatorv1.ProviderNone, nil, nil, nil, "cluster.local", true, dexCfg, render.ElasticsearchLicenseTypeEnterpriseTrial,
			)

			createResources, _ := component.Objects()
<<<<<<< HEAD
			securitySecret := GetResource(createResources, render.ElasticsearchSecureSettingsSecretName, render.ElasticsearchNamespace, "", "", "")
=======
			securitySecret := rtest.GetResource(createResources, render.ElasticsearchSecureSettingsSecretName, render.ElasticsearchNamespace, "", "", "")

>>>>>>> 3603a6cf
			Expect(securitySecret).ShouldNot(BeNil())
			Expect(securitySecret.(*corev1.Secret).Data["xpack.security.authc.realms.oidc.oidc1.rp.client_secret"]).Should(HaveLen(24))
			elasticsearch := getElasticsearch(createResources)
			Expect(elasticsearch.Spec.NodeSets[0].Config.Data).Should(Equal(map[string]interface{}{
				"cluster.max_shards_per_node": 10000,
				"xpack.security.authc.realms.oidc.oidc1": map[string]interface{}{
					"rp.client_id":                "tigera-manager",
					"rp.requested_scopes":         []string{"openid", "email", "profile", "groups", "offline_access"},
					"op.jwkset_path":              "https://tigera-dex.tigera-dex.svc.cluster.local:5556/dex/keys",
					"op.userinfo_endpoint":        "https://tigera-dex.tigera-dex.svc.cluster.local:5556/dex/userinfo",
					"claims.principal":            "email",
					"order":                       1,
					"rp.response_type":            "code",
					"rp.redirect_uri":             "https://example.com/tigera-kibana/api/security/oidc/callback",
					"op.issuer":                   "https://example.com/dex",
					"op.authorization_endpoint":   "https://example.com/dex/auth",
					"op.token_endpoint":           "https://tigera-dex.tigera-dex.svc.cluster.local:5556/dex/token",
					"rp.post_logout_redirect_uri": "https://example.com/tigera-kibana/logged_out",
					"claims.groups":               "group",
					"ssl.certificate_authorities": []string{"/usr/share/elasticsearch/config/dex/tls-dex.crt"},
				},
				"node.master": "true",
				"node.data":   "true",
				"node.ingest": "true",
			}))

			// Verify that there are 2 init containers for OIDC
			initContainers := elasticsearch.Spec.NodeSets[0].PodTemplate.Spec.InitContainers
			Expect(len(initContainers)).To(Equal(2))
			Expect(initContainers[0].Name).To(Equal("elastic-internal-init-os-settings"))
			Expect(initContainers[1].Name).To(Equal("elastic-internal-init-keystore"))
		})

		It("should not configures OIDC for Kibana when elasticsearch basic license is used", func() {

			dexCfg := render.NewDexRelyingPartyConfig(&operatorv1.Authentication{
				Spec: operatorv1.AuthenticationSpec{
					ManagerDomain: "https://example.com",
					OIDC: &operatorv1.AuthenticationOIDC{
						IssuerURL:       "https://example.com",
						UsernameClaim:   "email",
						GroupsClaim:     "group",
						RequestedScopes: []string{"scope"},
					},
				},
			}, render.CreateDexTLSSecret("cn"), render.CreateDexClientSecret(), "svc.cluster.local")

			component := render.LogStorage(
				logStorage,
				installation, nil, nil, nil, nil,
				esConfig,
				[]*corev1.Secret{
					{ObjectMeta: metav1.ObjectMeta{Name: render.TigeraElasticsearchCertSecret, Namespace: rmeta.OperatorNamespace()}},
					{ObjectMeta: metav1.ObjectMeta{Name: render.TigeraElasticsearchCertSecret, Namespace: render.ElasticsearchNamespace}},
				},
				[]*corev1.Secret{
					{ObjectMeta: metav1.ObjectMeta{Name: render.TigeraKibanaCertSecret, Namespace: rmeta.OperatorNamespace()}},
					{ObjectMeta: metav1.ObjectMeta{Name: render.TigeraKibanaCertSecret, Namespace: render.KibanaNamespace}},
				},
				[]*corev1.Secret{
					{ObjectMeta: metav1.ObjectMeta{Name: "tigera-pull-secret"}},
				}, operatorv1.ProviderNone, nil, nil, nil, "cluster.local", false, dexCfg, render.ElasticsearchLicenseTypeBasic)

			createResources, _ := component.Objects()
			securitySecret := rtest.GetResource(createResources, render.ElasticsearchSecureSettingsSecretName, render.ElasticsearchNamespace, "", "", "")
			Expect(securitySecret).Should(BeNil())
			elasticsearch := getElasticsearch(createResources)
			Expect(elasticsearch.Spec.NodeSets[0].Config.Data).Should(Equal(map[string]interface{}{
				"cluster.max_shards_per_node": 10000,
				"node.master":                 "true",
				"node.data":                   "true",
				"node.ingest":                 "true",
			}))

			initContainers := elasticsearch.Spec.NodeSets[0].PodTemplate.Spec.InitContainers
			Expect(len(initContainers)).To(Equal(1))
			Expect(initContainers[0].Name).To(Equal("elastic-internal-init-os-settings"))
<<<<<<< HEAD
=======
		})

		Context("ECKOperator memory requests/limits", func() {
			When("LogStorage Spec contains an entry for ECKOperator in ComponentResources", func() {
				It("should set matching memory requests/limits in the elastic-operator StatefulSet.Spec manager container", func() {
					limits := corev1.ResourceList{}
					requests := corev1.ResourceList{}
					limits[corev1.ResourceMemory] = resource.MustParse("512Mi")
					requests[corev1.ResourceMemory] = resource.MustParse("512Mi")
					logStorage.Spec.ComponentResources = []operatorv1.LogStorageComponentResource{
						{
							ComponentName: operatorv1.ComponentNameECKOperator,
							ResourceRequirements: &corev1.ResourceRequirements{
								Limits:   limits,
								Requests: requests,
							},
						},
					}

					limits[corev1.ResourceCPU] = resource.MustParse("1")
					requests[corev1.ResourceCPU] = resource.MustParse("100m")
					expectedResourcesRequirements := corev1.ResourceRequirements{
						Limits:   limits,
						Requests: requests,
					}

					component := render.LogStorage(
						logStorage,
						installation, nil, nil, nil, nil,
						esConfig,
						[]*corev1.Secret{
							{ObjectMeta: metav1.ObjectMeta{Name: render.TigeraElasticsearchCertSecret, Namespace: rmeta.OperatorNamespace()}},
							{ObjectMeta: metav1.ObjectMeta{Name: render.TigeraElasticsearchCertSecret, Namespace: render.ElasticsearchNamespace}},
						},
						[]*corev1.Secret{
							{ObjectMeta: metav1.ObjectMeta{Name: render.TigeraKibanaCertSecret, Namespace: rmeta.OperatorNamespace()}},
							{ObjectMeta: metav1.ObjectMeta{Name: render.TigeraKibanaCertSecret, Namespace: render.KibanaNamespace}},
						},
						[]*corev1.Secret{
							{ObjectMeta: metav1.ObjectMeta{Name: "tigera-pull-secret"}},
						}, operatorv1.ProviderNone, nil, nil, nil, "cluster.local", true, nil, render.ElasticsearchLicenseTypeEnterpriseTrial)

					createResources, _ := component.Objects()

					statefulSet := rtest.GetResource(createResources, render.ECKOperatorName, render.ECKOperatorNamespace, "apps", "v1", "StatefulSet").(*appsv1.StatefulSet)
					Expect(statefulSet).Should(Not(BeNil()))
					Expect(statefulSet.Spec.Template.Spec.Containers).ToNot(BeEmpty())
					for _, container := range statefulSet.Spec.Template.Spec.Containers {
						if container.Name == "manager" {
							Expect(container).NotTo(BeNil())
							Expect(container.Resources).To(Equal(expectedResourcesRequirements))
							break
						}
					}
				})
			})
>>>>>>> 3603a6cf
		})
	})

	Context("Managed cluster", func() {
		var installation *operatorv1.InstallationSpec
		var managementClusterConnection *operatorv1.ManagementClusterConnection

		BeforeEach(func() {
			installation = &operatorv1.InstallationSpec{
				KubernetesProvider: operatorv1.ProviderNone,
				Registry:           "testregistry.com/",
			}
			managementClusterConnection = &operatorv1.ManagementClusterConnection{}
		})
		Context("Initial creation", func() {
			It("creates Managed cluster logstorage components", func() {
				expectedCreateResources := []resourceTestObj{
					{render.ElasticsearchNamespace, "", &corev1.Namespace{}, nil},
					{render.KibanaNamespace, "", &corev1.Namespace{}, nil},
					{render.ElasticsearchServiceName, render.ElasticsearchNamespace, &corev1.Service{}, func(resource runtime.Object) {
						svc := resource.(*corev1.Service)

						Expect(svc.Spec.Type).Should(Equal(corev1.ServiceTypeExternalName))
						Expect(svc.Spec.ExternalName).Should(Equal(fmt.Sprintf("%s.%s.svc.%s", render.GuardianServiceName, render.GuardianNamespace, dns.DefaultClusterDomain)))
					}},
					{render.KibanaServiceName, render.KibanaNamespace, &corev1.Service{}, func(resource runtime.Object) {
						svc := resource.(*corev1.Service)

						Expect(svc.Spec.Type).Should(Equal(corev1.ServiceTypeExternalName))
						Expect(svc.Spec.ExternalName).Should(Equal(fmt.Sprintf("%s.%s.svc.%s", render.GuardianServiceName, render.GuardianNamespace, dns.DefaultClusterDomain)))
					}},
				}

				component := render.LogStorage(
					nil, installation, nil, managementClusterConnection, nil, nil, nil, nil, nil,
					[]*corev1.Secret{
						{ObjectMeta: metav1.ObjectMeta{Name: "tigera-pull-secret"}},
					}, operatorv1.ProviderNone,
					nil, nil, nil, "cluster.local", true, nil, render.ElasticsearchLicenseTypeEnterpriseTrial)

				createResources, deleteResources := component.Objects()

				compareResources(createResources, expectedCreateResources)
				compareResources(deleteResources, []resourceTestObj{})
			})
		})
		Context("Deleting LogStorage", deleteLogStorageTests(nil, managementClusterConnection))
	})

	Context("NodeSet configuration", func() {
		var logStorage *operatorv1.LogStorage
		var installation *operatorv1.InstallationSpec
		var esConfig *relasticsearch.ClusterConfig

		replicas, retention := int32(1), int32(1)

		BeforeEach(func() {
			logStorage = &operatorv1.LogStorage{
				ObjectMeta: metav1.ObjectMeta{
					Name: "tigera-secure",
				},
				Spec: operatorv1.LogStorageSpec{
					Indices: &operatorv1.Indices{
						Replicas: &replicas,
					},
					Retention: &operatorv1.Retention{
						Flows:             &retention,
						AuditReports:      &retention,
						Snapshots:         &retention,
						ComplianceReports: &retention,
					},
				},
				Status: operatorv1.LogStorageStatus{
					State: "",
				},
			}

			installation = &operatorv1.InstallationSpec{
				KubernetesProvider: operatorv1.ProviderNone,
				Registry:           "testregistry.com/",
			}
			esConfig = relasticsearch.NewClusterConfig("cluster", 1, 1, 1)
		})
		Context("Node distribution", func() {
			When("the number of Nodes and NodeSets is 3", func() {
				It("creates 3 1 Node NodeSet", func() {
					logStorage.Spec.Nodes = &operatorv1.Nodes{
						Count: 3,
						NodeSets: []operatorv1.NodeSet{
							{}, {}, {},
						},
					}

					component := render.LogStorage(
						logStorage,
						installation, nil, nil, nil, nil,
						esConfig,
						[]*corev1.Secret{
							{ObjectMeta: metav1.ObjectMeta{Name: render.TigeraElasticsearchCertSecret, Namespace: rmeta.OperatorNamespace()}},
							{ObjectMeta: metav1.ObjectMeta{Name: render.TigeraElasticsearchCertSecret, Namespace: render.ElasticsearchNamespace}},
						},
						[]*corev1.Secret{
							{ObjectMeta: metav1.ObjectMeta{Name: render.TigeraKibanaCertSecret, Namespace: rmeta.OperatorNamespace()}},
							{ObjectMeta: metav1.ObjectMeta{Name: render.TigeraKibanaCertSecret, Namespace: render.KibanaNamespace}},
						},
						[]*corev1.Secret{
							{ObjectMeta: metav1.ObjectMeta{Name: "tigera-pull-secret"}},
						}, operatorv1.ProviderNone, nil, nil, nil, "cluster.local", true, nil, render.ElasticsearchLicenseTypeEnterpriseTrial)

					createResources, _ := component.Objects()
					nodeSets := getElasticsearch(createResources).Spec.NodeSets

					Expect(len(nodeSets)).Should(Equal(3))
					for _, nodeSet := range nodeSets {
						Expect(nodeSet.Count).Should(Equal(int32(1)))
					}
				})
			})
			When("the number of Nodes is 2 and the number of NodeSets is 3", func() {
				It("creates 2 1 Node NodeSets", func() {
					logStorage.Spec.Nodes = &operatorv1.Nodes{
						Count: 2,
						NodeSets: []operatorv1.NodeSet{
							{}, {}, {},
						},
					}

					component := render.LogStorage(
						logStorage,
						installation, nil, nil, nil, nil,
						esConfig,
						[]*corev1.Secret{
							{ObjectMeta: metav1.ObjectMeta{Name: render.TigeraElasticsearchCertSecret, Namespace: rmeta.OperatorNamespace()}},
							{ObjectMeta: metav1.ObjectMeta{Name: render.TigeraElasticsearchCertSecret, Namespace: render.ElasticsearchNamespace}},
						},
						[]*corev1.Secret{
							{ObjectMeta: metav1.ObjectMeta{Name: render.TigeraKibanaCertSecret, Namespace: rmeta.OperatorNamespace()}},
							{ObjectMeta: metav1.ObjectMeta{Name: render.TigeraKibanaCertSecret, Namespace: render.KibanaNamespace}},
						},
						[]*corev1.Secret{
							{ObjectMeta: metav1.ObjectMeta{Name: "tigera-pull-secret"}},
						}, operatorv1.ProviderNone, nil, nil, nil, "cluster.local", true, nil, render.ElasticsearchLicenseTypeEnterpriseTrial)

					createResources, _ := component.Objects()
					nodeSets := getElasticsearch(createResources).Spec.NodeSets

					Expect(len(nodeSets)).Should(Equal(2))
					for _, nodeSet := range nodeSets {
						Expect(nodeSet.Count).Should(Equal(int32(1)))
					}
				})
			})
			When("the number of Nodes is 6 and the number of NodeSets is 3", func() {
				It("creates 3 2 Node NodeSets", func() {
					logStorage.Spec.Nodes = &operatorv1.Nodes{
						Count: 6,
						NodeSets: []operatorv1.NodeSet{
							{}, {}, {},
						},
					}

					component := render.LogStorage(
						logStorage,
						installation, nil, nil, nil, nil,
						esConfig,
						[]*corev1.Secret{
							{ObjectMeta: metav1.ObjectMeta{Name: render.TigeraElasticsearchCertSecret, Namespace: rmeta.OperatorNamespace()}},
							{ObjectMeta: metav1.ObjectMeta{Name: render.TigeraElasticsearchCertSecret, Namespace: render.ElasticsearchNamespace}},
						},
						[]*corev1.Secret{
							{ObjectMeta: metav1.ObjectMeta{Name: render.TigeraKibanaCertSecret, Namespace: rmeta.OperatorNamespace()}},
							{ObjectMeta: metav1.ObjectMeta{Name: render.TigeraKibanaCertSecret, Namespace: render.KibanaNamespace}},
						},
						[]*corev1.Secret{
							{ObjectMeta: metav1.ObjectMeta{Name: "tigera-pull-secret"}},
						}, operatorv1.ProviderNone, nil, nil, nil, "cluster.local", true, nil, render.ElasticsearchLicenseTypeEnterpriseTrial)

					createResources, _ := component.Objects()
					nodeSets := getElasticsearch(createResources).Spec.NodeSets

					Expect(len(nodeSets)).Should(Equal(3))
					for _, nodeSet := range nodeSets {
						Expect(nodeSet.Count).Should(Equal(int32(2)))
					}
				})
			})
			When("the number of Nodes is 5 and the number of NodeSets is 6", func() {
				It("creates 2 2 Node NodeSets and 1 1 Node NodeSet", func() {
					logStorage.Spec.Nodes = &operatorv1.Nodes{
						Count: 5,
						NodeSets: []operatorv1.NodeSet{
							{}, {}, {},
						},
					}

					component := render.LogStorage(
						logStorage,
						installation, nil, nil, nil, nil,
						esConfig,
						[]*corev1.Secret{
							{ObjectMeta: metav1.ObjectMeta{Name: render.TigeraElasticsearchCertSecret, Namespace: rmeta.OperatorNamespace()}},
							{ObjectMeta: metav1.ObjectMeta{Name: render.TigeraElasticsearchCertSecret, Namespace: render.ElasticsearchNamespace}},
						},
						[]*corev1.Secret{
							{ObjectMeta: metav1.ObjectMeta{Name: render.TigeraKibanaCertSecret, Namespace: rmeta.OperatorNamespace()}},
							{ObjectMeta: metav1.ObjectMeta{Name: render.TigeraKibanaCertSecret, Namespace: render.KibanaNamespace}},
						},
						[]*corev1.Secret{
							{ObjectMeta: metav1.ObjectMeta{Name: "tigera-pull-secret"}},
						}, operatorv1.ProviderNone, nil, nil, nil, "cluster.local", true, nil, render.ElasticsearchLicenseTypeEnterpriseTrial)

					createResources, _ := component.Objects()
					nodeSets := getElasticsearch(createResources).Spec.NodeSets

					Expect(len(nodeSets)).Should(Equal(3))

					Expect(nodeSets[0].Count).Should(Equal(int32(2)))
					Expect(nodeSets[1].Count).Should(Equal(int32(2)))
					Expect(nodeSets[2].Count).Should(Equal(int32(1)))
				})
			})
		})
		Context("Node Resource", func() {
			When("the ResourceRequirements is set", func() {
				defaultLimitCpu := "1"
				defaultLimitMemory := "4Gi"
				defaultRequestsCpu := "250m"
				defaultRequestsMemory := "4Gi"
				It("sets memory and cpu requirements in pod template", func() {
					res := corev1.ResourceRequirements{
						Limits: corev1.ResourceList{
							"cpu":    resource.MustParse("5"),
							"memory": resource.MustParse("2Gi"),
						},
						Requests: corev1.ResourceList{
							"cpu":    resource.MustParse("500m"),
							"memory": resource.MustParse("2Gi"),
						},
					}
					logStorage.Spec.Nodes = &operatorv1.Nodes{
						Count:                1,
						ResourceRequirements: &res,
					}

					component := render.LogStorage(
						logStorage,
						installation, nil, nil, nil, nil,
						esConfig,
						[]*corev1.Secret{
							{ObjectMeta: metav1.ObjectMeta{Name: render.TigeraElasticsearchCertSecret, Namespace: rmeta.OperatorNamespace()}},
							{ObjectMeta: metav1.ObjectMeta{Name: render.TigeraElasticsearchCertSecret, Namespace: render.ElasticsearchNamespace}},
						},
						[]*corev1.Secret{
							{ObjectMeta: metav1.ObjectMeta{Name: render.TigeraKibanaCertSecret, Namespace: rmeta.OperatorNamespace()}},
							{ObjectMeta: metav1.ObjectMeta{Name: render.TigeraKibanaCertSecret, Namespace: render.KibanaNamespace}},
						},
						[]*corev1.Secret{
							{ObjectMeta: metav1.ObjectMeta{Name: "tigera-pull-secret"}},
						}, operatorv1.ProviderNone, nil, nil, nil, "cluster.local", true, nil, render.ElasticsearchLicenseTypeEnterpriseTrial)

					createResources, _ := component.Objects()
					podResource := getElasticsearch(createResources).Spec.NodeSets[0].PodTemplate.Spec.Containers[0].Resources
					Expect(podResource).Should(Equal(res))
				})
				It("sets default memory and cpu requirements in pod template", func() {
					res := corev1.ResourceRequirements{
						Limits: corev1.ResourceList{
							"memory": resource.MustParse("10Gi"),
						},
						Requests: corev1.ResourceList{
							"cpu": resource.MustParse("250m"),
						},
					}
					expectedRes := corev1.ResourceRequirements{
						Limits: corev1.ResourceList{
							"cpu":    resource.MustParse(defaultLimitCpu),
							"memory": resource.MustParse("10Gi"),
						},
						Requests: corev1.ResourceList{
							"cpu":    resource.MustParse("250m"),
							"memory": resource.MustParse(defaultRequestsMemory),
						},
					}
					logStorage.Spec.Nodes = &operatorv1.Nodes{
						Count:                1,
						ResourceRequirements: &res,
					}

					component := render.LogStorage(
						logStorage,
						installation, nil, nil, nil, nil,
						esConfig,
						[]*corev1.Secret{
							{ObjectMeta: metav1.ObjectMeta{Name: render.TigeraElasticsearchCertSecret, Namespace: rmeta.OperatorNamespace()}},
							{ObjectMeta: metav1.ObjectMeta{Name: render.TigeraElasticsearchCertSecret, Namespace: render.ElasticsearchNamespace}},
						},
						[]*corev1.Secret{
							{ObjectMeta: metav1.ObjectMeta{Name: render.TigeraKibanaCertSecret, Namespace: rmeta.OperatorNamespace()}},
							{ObjectMeta: metav1.ObjectMeta{Name: render.TigeraKibanaCertSecret, Namespace: render.KibanaNamespace}},
						},
						[]*corev1.Secret{
							{ObjectMeta: metav1.ObjectMeta{Name: "tigera-pull-secret"}},
						}, operatorv1.ProviderNone, nil, nil, nil, "cluster.local", true, nil, render.ElasticsearchLicenseTypeEnterpriseTrial)

					createResources, _ := component.Objects()
					podResource := getElasticsearch(createResources).Spec.NodeSets[0].PodTemplate.Spec.Containers[0].Resources
					Expect(podResource).Should(Equal(expectedRes))
				})
				It("sets value of Limits to user's Requests when user's Limits is not set and default Limits is lesser than Requests", func() {
					res := corev1.ResourceRequirements{
						Requests: corev1.ResourceList{
							"cpu":    resource.MustParse("3"),
							"memory": resource.MustParse("2Gi"),
						},
					}
					expectedRes := corev1.ResourceRequirements{
						Limits: corev1.ResourceList{
							"cpu":    resource.MustParse("3"),
							"memory": resource.MustParse(defaultLimitMemory),
						},
						Requests: corev1.ResourceList{
							"cpu":    resource.MustParse("3"),
							"memory": resource.MustParse("2Gi"),
						},
					}
					logStorage.Spec.Nodes = &operatorv1.Nodes{
						Count:                1,
						ResourceRequirements: &res,
					}

					component := render.LogStorage(
						logStorage,
						installation, nil, nil, nil, nil,
						esConfig,
						[]*corev1.Secret{
							{ObjectMeta: metav1.ObjectMeta{Name: render.TigeraElasticsearchCertSecret, Namespace: rmeta.OperatorNamespace()}},
							{ObjectMeta: metav1.ObjectMeta{Name: render.TigeraElasticsearchCertSecret, Namespace: render.ElasticsearchNamespace}},
						},
						[]*corev1.Secret{
							{ObjectMeta: metav1.ObjectMeta{Name: render.TigeraKibanaCertSecret, Namespace: rmeta.OperatorNamespace()}},
							{ObjectMeta: metav1.ObjectMeta{Name: render.TigeraKibanaCertSecret, Namespace: render.KibanaNamespace}},
						},
						[]*corev1.Secret{
							{ObjectMeta: metav1.ObjectMeta{Name: "tigera-pull-secret"}},
						}, operatorv1.ProviderNone, nil, nil, nil, "cluster.local", true, nil, render.ElasticsearchLicenseTypeEnterpriseTrial)

					createResources, _ := component.Objects()
					podResource := getElasticsearch(createResources).Spec.NodeSets[0].PodTemplate.Spec.Containers[0].Resources
					Expect(podResource).Should(Equal(expectedRes))
				})
				It("sets value of Requests to user's Limits when user's Requests is not set and default Requests is greater than Limits", func() {
					res := corev1.ResourceRequirements{
						Limits: corev1.ResourceList{
							"memory": resource.MustParse("2Gi"),
						},
					}
					expectedRes := corev1.ResourceRequirements{
						Limits: corev1.ResourceList{
							"cpu":    resource.MustParse(defaultLimitCpu),
							"memory": resource.MustParse("2Gi"),
						},
						Requests: corev1.ResourceList{
							"cpu":    resource.MustParse(defaultRequestsCpu),
							"memory": resource.MustParse("2Gi"),
						},
					}
					logStorage.Spec.Nodes = &operatorv1.Nodes{
						Count:                1,
						ResourceRequirements: &res,
					}

					component := render.LogStorage(
						logStorage,
						installation, nil, nil, nil, nil,
						esConfig,
						[]*corev1.Secret{
							{ObjectMeta: metav1.ObjectMeta{Name: render.TigeraElasticsearchCertSecret, Namespace: rmeta.OperatorNamespace()}},
							{ObjectMeta: metav1.ObjectMeta{Name: render.TigeraElasticsearchCertSecret, Namespace: render.ElasticsearchNamespace}},
						},
						[]*corev1.Secret{
							{ObjectMeta: metav1.ObjectMeta{Name: render.TigeraKibanaCertSecret, Namespace: rmeta.OperatorNamespace()}},
							{ObjectMeta: metav1.ObjectMeta{Name: render.TigeraKibanaCertSecret, Namespace: render.KibanaNamespace}},
						},
						[]*corev1.Secret{
							{ObjectMeta: metav1.ObjectMeta{Name: "tigera-pull-secret"}},
						}, operatorv1.ProviderNone, nil, nil, nil, "cluster.local", true, nil, render.ElasticsearchLicenseTypeEnterpriseTrial)

					createResources, _ := component.Objects()
					podResource := getElasticsearch(createResources).Spec.NodeSets[0].PodTemplate.Spec.Containers[0].Resources
					Expect(podResource).Should(Equal(expectedRes))
				})
				It("sets storage requirements in pvc template", func() {
					res := corev1.ResourceRequirements{
						Limits: corev1.ResourceList{
							"storage": resource.MustParse("16Gi"),
						},
						Requests: corev1.ResourceList{
							"storage": resource.MustParse("8Gi"),
						},
					}
					logStorage.Spec.Nodes = &operatorv1.Nodes{
						Count:                1,
						ResourceRequirements: &res,
					}

					component := render.LogStorage(
						logStorage,
						installation, nil, nil, nil, nil,
						esConfig,
						[]*corev1.Secret{
							{ObjectMeta: metav1.ObjectMeta{Name: render.TigeraElasticsearchCertSecret, Namespace: rmeta.OperatorNamespace()}},
							{ObjectMeta: metav1.ObjectMeta{Name: render.TigeraElasticsearchCertSecret, Namespace: render.ElasticsearchNamespace}},
						},
						[]*corev1.Secret{
							{ObjectMeta: metav1.ObjectMeta{Name: render.TigeraKibanaCertSecret, Namespace: rmeta.OperatorNamespace()}},
							{ObjectMeta: metav1.ObjectMeta{Name: render.TigeraKibanaCertSecret, Namespace: render.KibanaNamespace}},
						},
						[]*corev1.Secret{
							{ObjectMeta: metav1.ObjectMeta{Name: "tigera-pull-secret"}},
						}, operatorv1.ProviderNone, nil, nil, nil, "cluster.local", true, nil, render.ElasticsearchLicenseTypeEnterpriseTrial)

					createResources, _ := component.Objects()
					pvcResource := getElasticsearch(createResources).Spec.NodeSets[0].VolumeClaimTemplates[0].Spec.Resources
					Expect(pvcResource).Should(Equal(res))
				})
				It("sets storage value of Requests to user's Limits when user's Requests is not set and default Requests is greater than Limits in pvc template", func() {
					res := corev1.ResourceRequirements{
						Limits: corev1.ResourceList{
							"storage": resource.MustParse("8Gi"),
						},
					}
					expected := corev1.ResourceRequirements{
						Limits: corev1.ResourceList{
							"storage": resource.MustParse("8Gi"),
						},
						Requests: corev1.ResourceList{
							"storage": resource.MustParse("8Gi"),
						},
					}
					logStorage.Spec.Nodes = &operatorv1.Nodes{
						Count:                1,
						ResourceRequirements: &res,
					}

					component := render.LogStorage(
						logStorage,
						installation, nil, nil, nil, nil,
						esConfig,
						[]*corev1.Secret{
							{ObjectMeta: metav1.ObjectMeta{Name: render.TigeraElasticsearchCertSecret, Namespace: rmeta.OperatorNamespace()}},
							{ObjectMeta: metav1.ObjectMeta{Name: render.TigeraElasticsearchCertSecret, Namespace: render.ElasticsearchNamespace}},
						},
						[]*corev1.Secret{
							{ObjectMeta: metav1.ObjectMeta{Name: render.TigeraKibanaCertSecret, Namespace: rmeta.OperatorNamespace()}},
							{ObjectMeta: metav1.ObjectMeta{Name: render.TigeraKibanaCertSecret, Namespace: render.KibanaNamespace}},
						},
						[]*corev1.Secret{
							{ObjectMeta: metav1.ObjectMeta{Name: "tigera-pull-secret"}},
						}, operatorv1.ProviderNone, nil, nil, nil, "cluster.local", true, nil, render.ElasticsearchLicenseTypeEnterpriseTrial)

					createResources, _ := component.Objects()
					pvcResource := getElasticsearch(createResources).Spec.NodeSets[0].VolumeClaimTemplates[0].Spec.Resources
					Expect(pvcResource).Should(Equal(expected))
				})
			})
		})
		Context("Node selection", func() {
			When("NodeSets is set but empty", func() {
				It("returns the defualt NodeSet", func() {
					logStorage.Spec.Nodes = &operatorv1.Nodes{
						Count:    2,
						NodeSets: []operatorv1.NodeSet{},
					}

					component := render.LogStorage(
						logStorage,
						installation, nil, nil, nil, nil,
						esConfig,
						[]*corev1.Secret{
							{ObjectMeta: metav1.ObjectMeta{Name: render.TigeraElasticsearchCertSecret, Namespace: rmeta.OperatorNamespace()}},
							{ObjectMeta: metav1.ObjectMeta{Name: render.TigeraElasticsearchCertSecret, Namespace: render.ElasticsearchNamespace}},
						},
						[]*corev1.Secret{
							{ObjectMeta: metav1.ObjectMeta{Name: render.TigeraKibanaCertSecret, Namespace: rmeta.OperatorNamespace()}},
							{ObjectMeta: metav1.ObjectMeta{Name: render.TigeraKibanaCertSecret, Namespace: render.KibanaNamespace}},
						},
						[]*corev1.Secret{
							{ObjectMeta: metav1.ObjectMeta{Name: "tigera-pull-secret"}},
						}, operatorv1.ProviderNone, nil, nil, nil, "cluster.local", true, nil, render.ElasticsearchLicenseTypeEnterpriseTrial)

					createResources, _ := component.Objects()
					nodeSets := getElasticsearch(createResources).Spec.NodeSets

					Expect(len(nodeSets)).Should(Equal(1))
				})
			})
			When("there is a single selection attribute for a NodeSet", func() {
				It("sets the Node Affinity Elasticsearch cluster awareness attributes with the single selection attribute", func() {
					logStorage.Spec.Nodes = &operatorv1.Nodes{
						Count: 2,
						NodeSets: []operatorv1.NodeSet{
							{
								SelectionAttributes: []operatorv1.NodeSetSelectionAttribute{{
									Name:      "zone",
									NodeLabel: "failure-domain.beta.kubernetes.io/zone",
									Value:     "us-west-2a",
								}},
							},
							{
								SelectionAttributes: []operatorv1.NodeSetSelectionAttribute{{
									Name:      "zone",
									NodeLabel: "failure-domain.beta.kubernetes.io/zone",
									Value:     "us-west-2b",
								}},
							},
						},
					}

					component := render.LogStorage(
						logStorage,
						installation, nil, nil, nil, nil,
						esConfig,
						[]*corev1.Secret{
							{ObjectMeta: metav1.ObjectMeta{Name: render.TigeraElasticsearchCertSecret, Namespace: rmeta.OperatorNamespace()}},
							{ObjectMeta: metav1.ObjectMeta{Name: render.TigeraElasticsearchCertSecret, Namespace: render.ElasticsearchNamespace}},
						},
						[]*corev1.Secret{
							{ObjectMeta: metav1.ObjectMeta{Name: render.TigeraKibanaCertSecret, Namespace: rmeta.OperatorNamespace()}},
							{ObjectMeta: metav1.ObjectMeta{Name: render.TigeraKibanaCertSecret, Namespace: render.KibanaNamespace}},
						},
						[]*corev1.Secret{
							{ObjectMeta: metav1.ObjectMeta{Name: "tigera-pull-secret"}},
						}, operatorv1.ProviderNone, nil, nil, nil, "cluster.local", true, nil, render.ElasticsearchLicenseTypeEnterpriseTrial)

					createResources, _ := component.Objects()
					nodeSets := getElasticsearch(createResources).Spec.NodeSets

					Expect(len(nodeSets)).Should(Equal(2))
					Expect(nodeSets[0].PodTemplate.Spec.Affinity.NodeAffinity).Should(Equal(&corev1.NodeAffinity{
						RequiredDuringSchedulingIgnoredDuringExecution: &corev1.NodeSelector{
							NodeSelectorTerms: []corev1.NodeSelectorTerm{{
								MatchExpressions: []corev1.NodeSelectorRequirement{{
									Key:      "failure-domain.beta.kubernetes.io/zone",
									Operator: corev1.NodeSelectorOpIn,
									Values:   []string{"us-west-2a"},
								}},
							}},
						},
					}))
					Expect(nodeSets[0].Config.Data).Should(Equal(map[string]interface{}{
						"node.master":                 "true",
						"node.data":                   "true",
						"node.ingest":                 "true",
						"cluster.max_shards_per_node": 10000,
						"node.attr.zone":              "us-west-2a",
						"cluster.routing.allocation.awareness.attributes": "zone",
					}))

					Expect(nodeSets[1].PodTemplate.Spec.Affinity.NodeAffinity).Should(Equal(&corev1.NodeAffinity{
						RequiredDuringSchedulingIgnoredDuringExecution: &corev1.NodeSelector{
							NodeSelectorTerms: []corev1.NodeSelectorTerm{{
								MatchExpressions: []corev1.NodeSelectorRequirement{{
									Key:      "failure-domain.beta.kubernetes.io/zone",
									Operator: corev1.NodeSelectorOpIn,
									Values:   []string{"us-west-2b"},
								}},
							}},
						},
					}))
					Expect(nodeSets[1].Config.Data).Should(Equal(map[string]interface{}{
						"node.master":                 "true",
						"node.data":                   "true",
						"node.ingest":                 "true",
						"cluster.max_shards_per_node": 10000,
						"node.attr.zone":              "us-west-2b",
						"cluster.routing.allocation.awareness.attributes": "zone",
					}))
				})
			})
			When("there are multiple selection attributes for a NodeSet", func() {
				It("combines to attributes for the Node Affinity and Elasticsearch cluster awareness attributes", func() {
					logStorage.Spec.Nodes = &operatorv1.Nodes{
						Count: 2,
						NodeSets: []operatorv1.NodeSet{
							{
								SelectionAttributes: []operatorv1.NodeSetSelectionAttribute{
									{
										Name:      "zone",
										NodeLabel: "failure-domain.beta.kubernetes.io/zone",
										Value:     "us-west-2a",
									},
									{
										Name:      "rack",
										NodeLabel: "some-rack-label.kubernetes.io/rack",
										Value:     "rack1",
									},
								},
							},
							{
								SelectionAttributes: []operatorv1.NodeSetSelectionAttribute{
									{
										Name:      "zone",
										NodeLabel: "failure-domain.beta.kubernetes.io/zone",
										Value:     "us-west-2b",
									},
									{
										Name:      "rack",
										NodeLabel: "some-rack-label.kubernetes.io/rack",
										Value:     "rack1",
									},
								},
							},
						},
					}

					component := render.LogStorage(
						logStorage,
						installation, nil, nil, nil, nil,
						esConfig,
						[]*corev1.Secret{
							{ObjectMeta: metav1.ObjectMeta{Name: render.TigeraElasticsearchCertSecret, Namespace: rmeta.OperatorNamespace()}},
							{ObjectMeta: metav1.ObjectMeta{Name: render.TigeraElasticsearchCertSecret, Namespace: render.ElasticsearchNamespace}},
						},
						[]*corev1.Secret{
							{ObjectMeta: metav1.ObjectMeta{Name: render.TigeraKibanaCertSecret, Namespace: rmeta.OperatorNamespace()}},
							{ObjectMeta: metav1.ObjectMeta{Name: render.TigeraKibanaCertSecret, Namespace: render.KibanaNamespace}},
						},
						[]*corev1.Secret{
							{ObjectMeta: metav1.ObjectMeta{Name: "tigera-pull-secret"}},
						}, operatorv1.ProviderNone, nil, nil, nil, "cluster.local", true, nil, render.ElasticsearchLicenseTypeEnterpriseTrial)

					createResources, _ := component.Objects()
					nodeSets := getElasticsearch(createResources).Spec.NodeSets

					Expect(len(nodeSets)).Should(Equal(2))
					Expect(nodeSets[0].PodTemplate.Spec.Affinity.NodeAffinity).Should(Equal(&corev1.NodeAffinity{
						RequiredDuringSchedulingIgnoredDuringExecution: &corev1.NodeSelector{
							NodeSelectorTerms: []corev1.NodeSelectorTerm{{
								MatchExpressions: []corev1.NodeSelectorRequirement{
									{
										Key:      "failure-domain.beta.kubernetes.io/zone",
										Operator: corev1.NodeSelectorOpIn,
										Values:   []string{"us-west-2a"},
									},
									{
										Key:      "some-rack-label.kubernetes.io/rack",
										Operator: corev1.NodeSelectorOpIn,
										Values:   []string{"rack1"},
									},
								},
							}},
						},
					}))
					Expect(nodeSets[0].Config.Data).Should(Equal(map[string]interface{}{
						"node.master":                 "true",
						"node.data":                   "true",
						"node.ingest":                 "true",
						"cluster.max_shards_per_node": 10000,
						"node.attr.zone":              "us-west-2a",
						"node.attr.rack":              "rack1",
						"cluster.routing.allocation.awareness.attributes": "zone,rack",
					}))

					Expect(nodeSets[1].PodTemplate.Spec.Affinity.NodeAffinity).Should(Equal(&corev1.NodeAffinity{
						RequiredDuringSchedulingIgnoredDuringExecution: &corev1.NodeSelector{
							NodeSelectorTerms: []corev1.NodeSelectorTerm{
								{
									MatchExpressions: []corev1.NodeSelectorRequirement{{
										Key:      "failure-domain.beta.kubernetes.io/zone",
										Operator: corev1.NodeSelectorOpIn,
										Values:   []string{"us-west-2b"},
									},
										{
											Key:      "some-rack-label.kubernetes.io/rack",
											Operator: corev1.NodeSelectorOpIn,
											Values:   []string{"rack1"},
										},
									},
								}},
						},
					}))
					Expect(nodeSets[1].Config.Data).Should(Equal(map[string]interface{}{
						"node.master":                 "true",
						"node.data":                   "true",
						"node.ingest":                 "true",
						"cluster.max_shards_per_node": 10000,
						"node.attr.zone":              "us-west-2b",
						"node.attr.rack":              "rack1",
						"cluster.routing.allocation.awareness.attributes": "zone,rack",
					}))
				})
			})
		})
	})
})

var deleteLogStorageTests = func(managementCluster *operatorv1.ManagementCluster, managementClusterConnection *operatorv1.ManagementClusterConnection) func() {
	return func() {
		var logStorage *operatorv1.LogStorage
		var installation *operatorv1.InstallationSpec
		replicas := int32(1)
		retention := int32(1)
		var esConfig *relasticsearch.ClusterConfig
		BeforeEach(func() {
			t := metav1.Now()

			logStorage = &operatorv1.LogStorage{
				ObjectMeta: metav1.ObjectMeta{
					Name:              "tigera-secure",
					DeletionTimestamp: &t,
				},
				Spec: operatorv1.LogStorageSpec{
					Nodes: &operatorv1.Nodes{
						Count:                1,
						ResourceRequirements: nil,
					},
					Indices: &operatorv1.Indices{
						Replicas: &replicas,
					},
					Retention: &operatorv1.Retention{
						Flows:             &retention,
						AuditReports:      &retention,
						Snapshots:         &retention,
						ComplianceReports: &retention,
					},
				},
				Status: operatorv1.LogStorageStatus{
					State: "",
				},
			}

			installation = &operatorv1.InstallationSpec{
				KubernetesProvider: operatorv1.ProviderNone,
				Registry:           "testregistry.com/",
			}
			esConfig = relasticsearch.NewClusterConfig("cluster", 1, 1, 1)
		})
		It("returns Elasticsearch and Kibana CR's to delete and keeps the finalizers on the LogStorage CR", func() {
			expectedCreateResources := []resourceTestObj{
				{"tigera-secure", "", &operatorv1.LogStorage{}, func(resource runtime.Object) {
					ls := resource.(*operatorv1.LogStorage)
					Expect(ls.Finalizers).Should(ContainElement(render.LogStorageFinalizer))
				}},
			}

			expectedDeleteResources := []resourceTestObj{
				{render.ElasticsearchName, render.ElasticsearchNamespace, &esv1.Elasticsearch{}, nil},
				{render.KibanaName, render.KibanaNamespace, &kbv1.Kibana{}, nil},
			}

			component := render.LogStorage(
				logStorage,
				installation,
				managementCluster,
				managementClusterConnection,
				&esv1.Elasticsearch{ObjectMeta: metav1.ObjectMeta{Name: render.ElasticsearchName, Namespace: render.ElasticsearchNamespace}},
				&kbv1.Kibana{ObjectMeta: metav1.ObjectMeta{Name: render.KibanaName, Namespace: render.KibanaNamespace}},
				esConfig,
				[]*corev1.Secret{
					{ObjectMeta: metav1.ObjectMeta{Name: render.TigeraElasticsearchCertSecret, Namespace: rmeta.OperatorNamespace()}},
					{ObjectMeta: metav1.ObjectMeta{Name: render.TigeraElasticsearchCertSecret, Namespace: render.ElasticsearchNamespace}},
					{ObjectMeta: metav1.ObjectMeta{Name: relasticsearch.PublicCertSecret, Namespace: render.ElasticsearchNamespace}},
				},
				[]*corev1.Secret{
					{ObjectMeta: metav1.ObjectMeta{Name: render.TigeraKibanaCertSecret, Namespace: rmeta.OperatorNamespace()}},
					{ObjectMeta: metav1.ObjectMeta{Name: render.TigeraKibanaCertSecret, Namespace: render.KibanaNamespace}},
					{ObjectMeta: metav1.ObjectMeta{Name: render.KibanaPublicCertSecret, Namespace: render.KibanaNamespace}},
				},
				[]*corev1.Secret{
					{ObjectMeta: metav1.ObjectMeta{Name: "tigera-pull-secret"}},
				}, operatorv1.ProviderNone,
				[]*corev1.Secret{
					{ObjectMeta: metav1.ObjectMeta{Name: render.ElasticsearchCuratorUserSecret, Namespace: rmeta.OperatorNamespace()}},
					{ObjectMeta: metav1.ObjectMeta{Name: relasticsearch.PublicCertSecret, Namespace: rmeta.OperatorNamespace()}},
				},
				nil, nil, "cluster.local", true, nil,
				render.ElasticsearchLicenseTypeEnterpriseTrial)

			createResources, deleteResources := component.Objects()

			compareResources(createResources, expectedCreateResources)
			compareResources(deleteResources, expectedDeleteResources)
		})
		It("doesn't return anything to delete when Elasticsearch and Kibana have their deletion times stamps set and the LogStorage finalizers are still set", func() {
			expectedCreateResources := []resourceTestObj{
				{"tigera-secure", "", &operatorv1.LogStorage{}, func(resource runtime.Object) {
					ls := resource.(*operatorv1.LogStorage)
					Expect(ls.Finalizers).Should(ContainElement(render.LogStorageFinalizer))
				}},
			}

			t := metav1.Now()
			component := render.LogStorage(
				logStorage,
				installation,
				managementCluster,
				managementClusterConnection,
				&esv1.Elasticsearch{ObjectMeta: metav1.ObjectMeta{Name: render.ElasticsearchName, Namespace: render.ElasticsearchNamespace, DeletionTimestamp: &t}},
				&kbv1.Kibana{ObjectMeta: metav1.ObjectMeta{Name: render.KibanaName, Namespace: render.KibanaNamespace, DeletionTimestamp: &t}},
				esConfig,
				[]*corev1.Secret{
					{ObjectMeta: metav1.ObjectMeta{Name: render.TigeraElasticsearchCertSecret, Namespace: rmeta.OperatorNamespace()}},
					{ObjectMeta: metav1.ObjectMeta{Name: render.TigeraElasticsearchCertSecret, Namespace: render.ElasticsearchNamespace}},
					{ObjectMeta: metav1.ObjectMeta{Name: relasticsearch.PublicCertSecret, Namespace: render.ElasticsearchNamespace}},
				},
				[]*corev1.Secret{
					{ObjectMeta: metav1.ObjectMeta{Name: render.TigeraKibanaCertSecret, Namespace: rmeta.OperatorNamespace()}},
					{ObjectMeta: metav1.ObjectMeta{Name: render.TigeraKibanaCertSecret, Namespace: render.KibanaNamespace}},
					{ObjectMeta: metav1.ObjectMeta{Name: render.KibanaPublicCertSecret, Namespace: render.KibanaNamespace}},
				},
				[]*corev1.Secret{
					{ObjectMeta: metav1.ObjectMeta{Name: "tigera-pull-secret"}},
				}, operatorv1.ProviderNone,
				[]*corev1.Secret{
					{ObjectMeta: metav1.ObjectMeta{Name: render.ElasticsearchCuratorUserSecret, Namespace: rmeta.OperatorNamespace()}},
					{ObjectMeta: metav1.ObjectMeta{Name: relasticsearch.PublicCertSecret, Namespace: rmeta.OperatorNamespace()}},
				},
				nil, nil, "cluster.local", true, nil, render.ElasticsearchLicenseTypeEnterpriseTrial)

			createResources, deleteResources := component.Objects()

			compareResources(createResources, expectedCreateResources)
			compareResources(deleteResources, []resourceTestObj{})
		})
		It("removes the finalizers from LogStorage if Elasticsearch and Kibana are both nil", func() {
			expectedCreateResources := []resourceTestObj{
				{"tigera-secure", "", &operatorv1.LogStorage{}, func(resource runtime.Object) {
					ls := resource.(*operatorv1.LogStorage)
					Expect(ls.Finalizers).ShouldNot(ContainElement(render.LogStorageFinalizer))
				}},
			}

			component := render.LogStorage(
				logStorage,
				installation,
				managementCluster,
				managementClusterConnection,
				nil, nil,
				esConfig,
				[]*corev1.Secret{
					{ObjectMeta: metav1.ObjectMeta{Name: render.TigeraElasticsearchCertSecret, Namespace: rmeta.OperatorNamespace()}},
					{ObjectMeta: metav1.ObjectMeta{Name: render.TigeraElasticsearchCertSecret, Namespace: render.ElasticsearchNamespace}},
					{ObjectMeta: metav1.ObjectMeta{Name: relasticsearch.PublicCertSecret, Namespace: render.ElasticsearchNamespace}},
				},
				[]*corev1.Secret{
					{ObjectMeta: metav1.ObjectMeta{Name: render.TigeraKibanaCertSecret, Namespace: rmeta.OperatorNamespace()}},
					{ObjectMeta: metav1.ObjectMeta{Name: render.TigeraKibanaCertSecret, Namespace: render.KibanaNamespace}},
					{ObjectMeta: metav1.ObjectMeta{Name: render.KibanaPublicCertSecret, Namespace: render.KibanaNamespace}},
				},
				[]*corev1.Secret{
					{ObjectMeta: metav1.ObjectMeta{Name: "tigera-pull-secret"}},
				}, operatorv1.ProviderNone,
				[]*corev1.Secret{
					{ObjectMeta: metav1.ObjectMeta{Name: render.ElasticsearchCuratorUserSecret, Namespace: rmeta.OperatorNamespace()}},
					{ObjectMeta: metav1.ObjectMeta{Name: relasticsearch.PublicCertSecret, Namespace: rmeta.OperatorNamespace()}},
				},
				nil, nil, "cluster.local", true, nil, render.ElasticsearchLicenseTypeEnterpriseTrial)

			createResources, deleteResources := component.Objects()

			compareResources(createResources, expectedCreateResources)
			compareResources(deleteResources, []resourceTestObj{})
		})
	}
}

func compareResources(resources []client.Object, expectedResources []resourceTestObj) {
	Expect(len(resources)).To(Equal(len(expectedResources)))
	for i, expectedResource := range expectedResources {
		resource := resources[i]
		actualName := resource.(metav1.ObjectMetaAccessor).GetObjectMeta().GetName()
		actualNS := resource.(metav1.ObjectMetaAccessor).GetObjectMeta().GetNamespace()

		Expect(actualName).To(Equal(expectedResource.name), fmt.Sprintf("Rendered resource has wrong name (position %d, name %s, namespace %s)", i, actualName, actualNS))
		Expect(actualNS).To(Equal(expectedResource.ns), fmt.Sprintf("Rendered resource has wrong namespace (position %d, name %s, namespace %s)", i, actualName, actualNS))
		Expect(resource).Should(BeAssignableToTypeOf(expectedResource.typ))
		if expectedResource.f != nil {
			expectedResource.f(resource)
		}
	}
}

func getElasticsearch(resources []client.Object) *esv1.Elasticsearch {
<<<<<<< HEAD
	resource := GetResource(resources, "tigera-secure", "tigera-elasticsearch", "elasticsearch.k8s.elastic.co", "v1", "Elasticsearch")
=======
	resource := rtest.GetResource(resources, "tigera-secure", "tigera-elasticsearch", "elasticsearch.k8s.elastic.co", "v1", "Elasticsearch")
>>>>>>> 3603a6cf
	Expect(resource).ShouldNot(BeNil())

	return resource.(*esv1.Elasticsearch)
}<|MERGE_RESOLUTION|>--- conflicted
+++ resolved
@@ -52,12 +52,8 @@
 		var installation *operatorv1.InstallationSpec
 		replicas := int32(1)
 		retention := int32(1)
-<<<<<<< HEAD
-		var esConfig *render.ElasticsearchClusterConfig
-=======
 
 		var esConfig *relasticsearch.ClusterConfig
->>>>>>> 3603a6cf
 
 		BeforeEach(func() {
 			logStorage = &operatorv1.LogStorage{
@@ -88,12 +84,8 @@
 				KubernetesProvider: operatorv1.ProviderNone,
 				Registry:           "testregistry.com/",
 			}
-<<<<<<< HEAD
-			esConfig = render.NewElasticsearchClusterConfig("cluster", 1, 1, 1)
-=======
 
 			esConfig = relasticsearch.NewClusterConfig("cluster", 1, 1, 1)
->>>>>>> 3603a6cf
 		})
 
 		It("should not panic if an empty spec is provided", func() {
@@ -515,12 +507,8 @@
 			)
 
 			createResources, _ := component.Objects()
-<<<<<<< HEAD
-			securitySecret := GetResource(createResources, render.ElasticsearchSecureSettingsSecretName, render.ElasticsearchNamespace, "", "", "")
-=======
 			securitySecret := rtest.GetResource(createResources, render.ElasticsearchSecureSettingsSecretName, render.ElasticsearchNamespace, "", "", "")
 
->>>>>>> 3603a6cf
 			Expect(securitySecret).ShouldNot(BeNil())
 			Expect(securitySecret.(*corev1.Secret).Data["xpack.security.authc.realms.oidc.oidc1.rp.client_secret"]).Should(HaveLen(24))
 			elasticsearch := getElasticsearch(createResources)
@@ -598,8 +586,6 @@
 			initContainers := elasticsearch.Spec.NodeSets[0].PodTemplate.Spec.InitContainers
 			Expect(len(initContainers)).To(Equal(1))
 			Expect(initContainers[0].Name).To(Equal("elastic-internal-init-os-settings"))
-<<<<<<< HEAD
-=======
 		})
 
 		Context("ECKOperator memory requests/limits", func() {
@@ -656,7 +642,6 @@
 					}
 				})
 			})
->>>>>>> 3603a6cf
 		})
 	})
 
@@ -1540,11 +1525,7 @@
 }
 
 func getElasticsearch(resources []client.Object) *esv1.Elasticsearch {
-<<<<<<< HEAD
-	resource := GetResource(resources, "tigera-secure", "tigera-elasticsearch", "elasticsearch.k8s.elastic.co", "v1", "Elasticsearch")
-=======
 	resource := rtest.GetResource(resources, "tigera-secure", "tigera-elasticsearch", "elasticsearch.k8s.elastic.co", "v1", "Elasticsearch")
->>>>>>> 3603a6cf
 	Expect(resource).ShouldNot(BeNil())
 
 	return resource.(*esv1.Elasticsearch)
