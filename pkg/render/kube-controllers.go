// Copyright (c) 2019 Tigera, Inc. All rights reserved.

// Licensed under the Apache License, Version 2.0 (the "License");
// you may not use this file except in compliance with the License.
// You may obtain a copy of the License at
//
//     http://www.apache.org/licenses/LICENSE-2.0
//
// Unless required by applicable law or agreed to in writing, software
// distributed under the License is distributed on an "AS IS" BASIS,
// WITHOUT WARRANTIES OR CONDITIONS OF ANY KIND, either express or implied.
// See the License for the specific language governing permissions and
// limitations under the License.

package render

import (
	"strings"

	relasticsearch "github.com/tigera/operator/pkg/render/common/elasticsearch"

	apps "k8s.io/api/apps/v1"
	v1 "k8s.io/api/core/v1"
	policyv1beta1 "k8s.io/api/policy/v1beta1"
	rbacv1 "k8s.io/api/rbac/v1"
	metav1 "k8s.io/apimachinery/pkg/apis/meta/v1"
<<<<<<< HEAD
=======
	"k8s.io/apimachinery/pkg/util/intstr"
>>>>>>> 3603a6cf
	"sigs.k8s.io/controller-runtime/pkg/client"

	operator "github.com/tigera/operator/api/v1"
	"github.com/tigera/operator/pkg/common"
	"github.com/tigera/operator/pkg/components"
	"github.com/tigera/operator/pkg/controller/k8sapi"
	rmeta "github.com/tigera/operator/pkg/render/common/meta"
	"github.com/tigera/operator/pkg/render/common/podsecuritypolicy"
	"github.com/tigera/operator/pkg/render/common/secret"
)

var replicas int32 = 1

const (
	ElasticsearchKubeControllersUserSecret = "tigera-ee-kube-controllers-elasticsearch-access"
)

func KubeControllers(
	k8sServiceEp k8sapi.ServiceEndpoint,
	cr *operator.InstallationSpec,
	logStorageExists bool,
	managementCluster *operator.ManagementCluster,
	managementClusterConnection *operator.ManagementClusterConnection,
	managerInternalSecret *v1.Secret,
	elasticsearchSecret *v1.Secret,
	kibanaSecret *v1.Secret,
	authentication *operator.Authentication,
	esLicenseType ElasticsearchLicenseType,
	clusterDomain string,
	esAdminSecret *v1.Secret,
	metricsPort int,
) *kubeControllersComponent {
	var elasticsearchUserSecret *v1.Secret
	if esAdminSecret != nil {
		elasticsearchUserSecret = &v1.Secret{
			ObjectMeta: metav1.ObjectMeta{
				Name:      ElasticsearchKubeControllersUserSecret,
				Namespace: common.CalicoNamespace,
			},
			Data: map[string][]byte{
				"username": []byte("elastic"),
				"password": esAdminSecret.Data["elastic"],
			},
		}
	}

	return &kubeControllersComponent{
		cr:                          cr,
		managementCluster:           managementCluster,
		managementClusterConnection: managementClusterConnection,
		managerInternalSecret:       managerInternalSecret,
		elasticsearchSecret:         elasticsearchSecret,
		kibanaSecret:                kibanaSecret,
		logStorageExists:            logStorageExists,
		authentication:              authentication,
		k8sServiceEp:                k8sServiceEp,
		esLicenseType:               esLicenseType,
		clusterDomain:               clusterDomain,
		elasticsearchUserSecret:     elasticsearchUserSecret,
		metricsPort:                 metricsPort,
	}
}

type kubeControllersComponent struct {
	cr                          *operator.InstallationSpec
	managementCluster           *operator.ManagementCluster
	managementClusterConnection *operator.ManagementClusterConnection
	managerInternalSecret       *v1.Secret
	elasticsearchSecret         *v1.Secret
	kibanaSecret                *v1.Secret
	logStorageExists            bool
	authentication              *operator.Authentication
	k8sServiceEp                k8sapi.ServiceEndpoint
	esLicenseType               ElasticsearchLicenseType
	image                       string
	clusterDomain               string
	elasticsearchUserSecret     *v1.Secret
	metricsPort                 int
}

func (c *kubeControllersComponent) ResolveImages(is *operator.ImageSet) error {
	reg := c.cr.Registry
	path := c.cr.ImagePath
	var err error
	if c.cr.Variant == operator.TigeraSecureEnterprise {
		c.image, err = components.GetReference(components.ComponentTigeraKubeControllers, reg, path, is)
	} else {
		c.image, err = components.GetReference(components.ComponentCalicoKubeControllers, reg, path, is)
	}
	return err
}

func (c *kubeControllersComponent) SupportedOSType() rmeta.OSType {
	return rmeta.OSTypeLinux
}

func (c *kubeControllersComponent) Objects() ([]client.Object, []client.Object) {
<<<<<<< HEAD
	kubeControllerObjects := []client.Object{
=======
	objectsToCreate := []client.Object{
>>>>>>> 3603a6cf
		c.controllersServiceAccount(),
		c.controllersRole(),
		c.controllersRoleBinding(),
		c.controllersDeployment(),
	}
	objectsToDelete := []client.Object{}
	if c.managerInternalSecret != nil {
		objectsToCreate = append(objectsToCreate, secret.ToRuntimeObjects(
			secret.CopyToNamespace(common.CalicoNamespace, c.managerInternalSecret)...)...)
	}

	if c.elasticsearchSecret != nil {
		objectsToCreate = append(objectsToCreate, secret.ToRuntimeObjects(
			secret.CopyToNamespace(common.CalicoNamespace, c.elasticsearchSecret)...)...)
	}

	if !c.isManagedCluster() && c.elasticsearchUserSecret != nil {
		objectsToCreate = append(objectsToCreate, secret.ToRuntimeObjects(c.elasticsearchUserSecret)...)
	}

	if c.cr.KubernetesProvider != operator.ProviderOpenShift {
		objectsToCreate = append(objectsToCreate, c.controllersPodSecurityPolicy())
	}

	if c.metricsPort != 0 {
		objectsToCreate = append(objectsToCreate, c.prometheusService())
	} else {
		objectsToDelete = append(objectsToDelete, c.prometheusService())
	}

	return objectsToCreate, objectsToDelete
}

func (c *kubeControllersComponent) Ready() bool {
	return true
}

func (c *kubeControllersComponent) controllersServiceAccount() *v1.ServiceAccount {
	return &v1.ServiceAccount{
		TypeMeta: metav1.TypeMeta{Kind: "ServiceAccount", APIVersion: "v1"},
		ObjectMeta: metav1.ObjectMeta{
			Name:      "calico-kube-controllers",
			Namespace: common.CalicoNamespace,
			Labels:    map[string]string{},
		},
	}
}

func (c *kubeControllersComponent) controllersRole() *rbacv1.ClusterRole {
	role := &rbacv1.ClusterRole{
		TypeMeta: metav1.TypeMeta{Kind: "ClusterRole", APIVersion: "rbac.authorization.k8s.io/v1"},
		ObjectMeta: metav1.ObjectMeta{
			Name: "calico-kube-controllers",
		},
		Rules: []rbacv1.PolicyRule{
			{
				// Nodes are watched to monitor for deletions.
				APIGroups: []string{""},
				Resources: []string{"nodes", "endpoints", "services"},
				Verbs:     []string{"watch", "list", "get"},
			},
			{
				// Pods are queried to check for existence.
				APIGroups: []string{""},
				Resources: []string{"pods"},
				Verbs:     []string{"get"},
			},
			{
				// IPAM resources are manipulated when nodes are deleted.
				APIGroups: []string{"crd.projectcalico.org"},
				Resources: []string{"ippools"},
				Verbs:     []string{"list"},
			},
			{
				APIGroups: []string{"crd.projectcalico.org"},
				Resources: []string{"blockaffinities", "ipamblocks", "ipamhandles", "networksets"},
				Verbs:     []string{"get", "list", "create", "update", "delete", "watch"},
			},
			{
				// Needs access to update clusterinformations.
				APIGroups: []string{"crd.projectcalico.org"},
				Resources: []string{"clusterinformations"},
				Verbs:     []string{"get", "create", "update"},
			},
			{
				// Needs to manage hostendpoints.
				APIGroups: []string{"crd.projectcalico.org"},
				Resources: []string{"hostendpoints"},
				Verbs:     []string{"get", "list", "create", "update", "delete"},
			},
			{
				// Needs to manipulate kubecontrollersconfiguration, which contains
				// its config.  It creates a default if none exists, and updates status
				// as well.
				APIGroups: []string{"crd.projectcalico.org"},
				Resources: []string{"kubecontrollersconfigurations"},
				Verbs:     []string{"get", "create", "update", "watch"},
			},
		},
	}

	if c.cr.Variant == operator.TigeraSecureEnterprise {
		extraRules := []rbacv1.PolicyRule{
			{
				APIGroups: []string{"elasticsearch.k8s.elastic.co"},
				Resources: []string{"elasticsearches"},
				Verbs:     []string{"watch", "get", "list"},
			},
			{
				APIGroups: []string{""},
				Resources: []string{"configmaps", "secrets"},
				Verbs:     []string{"watch", "list", "get", "update", "create"},
			},
			{
				APIGroups: []string{"projectcalico.org"},
				Resources: []string{"managedclusters"},
				Verbs:     []string{"watch", "list", "get"},
			},
			{
				// Needed to validate the license
				APIGroups: []string{"projectcalico.org"},
				Resources: []string{"licensekeys"},
				Verbs:     []string{"get", "watch", "list"},
			},
			{
				// calico-kube-controllers requires tiers create
				APIGroups: []string{"crd.projectcalico.org"},
				Resources: []string{"tiers"},
				Verbs:     []string{"create"},
			},
			{
				// Needed to validate the license
				APIGroups: []string{"crd.projectcalico.org"},
				Resources: []string{"licensekeys"},
				Verbs:     []string{"get"},
			},
			{
				APIGroups: []string{"crd.projectcalico.org"},
				Resources: []string{"remoteclusterconfigurations"},
				Verbs:     []string{"watch", "list", "get"},
			},
			{
				// For federated services.
				APIGroups: []string{""},
				Resources: []string{"endpoints"},
				Verbs:     []string{"create", "update", "delete"},
			},
			{
				APIGroups: []string{"rbac.authorization.k8s.io"},
				Resources: []string{"clusterroles", "clusterrolebindings"},
				Verbs:     []string{"watch", "list", "get"},
			},
		}

		role.Rules = append(role.Rules, extraRules...)

		if c.managementCluster != nil {
			// For cross-cluster requests an authentication review will be done for authenticating the kube-controllers.
			// Requests on behalf of the kube-controllers will be sent to Voltron, where an authentication review will
			// take place with its bearer token.
			role.Rules = append(role.Rules, rbacv1.PolicyRule{
				APIGroups: []string{"projectcalico.org"},
				Resources: []string{"authenticationreviews"},
				Verbs:     []string{"create"},
			})
		}

		if c.managementClusterConnection != nil {
			role.Rules = append(role.Rules, rbacv1.PolicyRule{
				APIGroups: []string{"projectcalico.org"},
				Resources: []string{"licensekeys"},
				Verbs:     []string{"create", "update"},
			})
		}
	}

	if c.cr.KubernetesProvider != operator.ProviderOpenShift {
		// Allow access to the pod security policy in case this is enforced on the cluster
		role.Rules = append(role.Rules, rbacv1.PolicyRule{
			APIGroups:     []string{"policy"},
			Resources:     []string{"podsecuritypolicies"},
			Verbs:         []string{"use"},
			ResourceNames: []string{"calico-kube-controllers"},
		})
	}

	return role
}

func (c *kubeControllersComponent) controllersRoleBinding() *rbacv1.ClusterRoleBinding {
	return &rbacv1.ClusterRoleBinding{
		TypeMeta: metav1.TypeMeta{Kind: "ClusterRoleBinding", APIVersion: "rbac.authorization.k8s.io/v1"},
		ObjectMeta: metav1.ObjectMeta{
			Name:   "calico-kube-controllers",
			Labels: map[string]string{},
		},
		RoleRef: rbacv1.RoleRef{
			APIGroup: "rbac.authorization.k8s.io",
			Kind:     "ClusterRole",
			Name:     "calico-kube-controllers",
		},
		Subjects: []rbacv1.Subject{
			{
				Kind:      "ServiceAccount",
				Name:      "calico-kube-controllers",
				Namespace: common.CalicoNamespace,
			},
		},
	}
}

func (c *kubeControllersComponent) controllersDeployment() *apps.Deployment {
	env := []v1.EnvVar{
		{Name: "DATASTORE_TYPE", Value: "kubernetes"},
	}

	env = append(env, c.k8sServiceEp.EnvVars()...)

	enabledControllers := []string{"node"}
	if c.cr.Variant == operator.TigeraSecureEnterprise {
		enabledControllers = append(enabledControllers, "service", "federatedservices")

		if c.logStorageExists && c.elasticsearchUserSecret != nil && c.elasticsearchSecret != nil {
			// These controllers require that Elasticsearch exists within the cluster Kube Controllers is running in, i.e.
			// Full Standalone and Management clusters, not Minimal Standalone and Managed clusters.
			enabledControllers = append(enabledControllers, "authorization", "elasticsearchconfiguration")

			env = append(env, v1.EnvVar{Name: "ELASTIC_LICENSE_TYPE", Value: string(c.esLicenseType)})

			// These environment variables are for the "authorization" controller, so if it's not enabled don't provide
			// them.
			if c.authentication != nil {
				env = append(env,
					v1.EnvVar{Name: "OIDC_AUTH_USERNAME_PREFIX", Value: c.authentication.Spec.UsernamePrefix},
					v1.EnvVar{Name: "OIDC_AUTH_GROUP_PREFIX", Value: c.authentication.Spec.GroupsPrefix},
				)
			}
		}

		if c.managementCluster != nil {
			enabledControllers = append(enabledControllers, "managedcluster")
		}

		if c.cr.CalicoNetwork != nil && c.cr.CalicoNetwork.MultiInterfaceMode != nil {
			env = append(env, v1.EnvVar{Name: "MULTI_INTERFACE_MODE", Value: c.cr.CalicoNetwork.MultiInterfaceMode.Value()})
		}
	}

	env = append(env, v1.EnvVar{Name: "ENABLED_CONTROLLERS", Value: strings.Join(enabledControllers, ",")})

	defaultMode := int32(420)

	container := v1.Container{
		Name:      "calico-kube-controllers",
		Image:     c.image,
		Env:       env,
		Resources: c.kubeControllersResources(),
		ReadinessProbe: &v1.Probe{
			Handler: v1.Handler{
				Exec: &v1.ExecAction{
					Command: []string{
						"/usr/bin/check-status",
						"-r",
					},
				},
			},
		},
		VolumeMounts: kubeControllersVolumeMounts(c.managerInternalSecret),
	}

	if c.logStorageExists && c.elasticsearchUserSecret != nil && c.elasticsearchSecret != nil {
		container = relasticsearch.ContainerDecorate(container, DefaultElasticsearchClusterName,
			ElasticsearchKubeControllersUserSecret, c.clusterDomain, rmeta.OSTypeLinux)
	}

	podSpec := v1.PodSpec{
		NodeSelector:       c.cr.ControlPlaneNodeSelector,
		Tolerations:        append(c.cr.ControlPlaneTolerations, rmeta.TolerateMaster, rmeta.TolerateCriticalAddonsOnly),
		ImagePullSecrets:   c.cr.ImagePullSecrets,
		ServiceAccountName: "calico-kube-controllers",
		Containers:         []v1.Container{container},
		Volumes:            kubeControllersVolumes(defaultMode, c.managerInternalSecret),
	}

	if c.logStorageExists && c.elasticsearchUserSecret != nil && c.elasticsearchSecret != nil {
		podSpec = relasticsearch.PodSpecDecorate(podSpec)
	}

	d := apps.Deployment{
		TypeMeta: metav1.TypeMeta{Kind: "Deployment", APIVersion: "apps/v1"},
		ObjectMeta: metav1.ObjectMeta{
			Name:      "calico-kube-controllers",
			Namespace: common.CalicoNamespace,
			Labels: map[string]string{
				"k8s-app": "calico-kube-controllers",
			},
		},
		Spec: apps.DeploymentSpec{
			Replicas: &replicas,
			Strategy: apps.DeploymentStrategy{
				Type: apps.RecreateDeploymentStrategyType,
			},
			Selector: &metav1.LabelSelector{
				MatchLabels: map[string]string{
					"k8s-app": "calico-kube-controllers",
				},
			},
			Template: v1.PodTemplateSpec{
				ObjectMeta: metav1.ObjectMeta{
					Name:      "calico-kube-controllers",
					Namespace: common.CalicoNamespace,
					Labels: map[string]string{
						"k8s-app": "calico-kube-controllers",
					},
					Annotations: c.annotations(),
				},
				Spec: podSpec,
			},
		},
	}
	setCriticalPod(&(d.Spec.Template))

	return &d
}

// prometheusService creates a Service which exposes and endpoint on kube-controllers for
// reporting Prometheus metrics.
func (c *kubeControllersComponent) prometheusService() *v1.Service {
	return &v1.Service{
		TypeMeta: metav1.TypeMeta{Kind: "Service", APIVersion: "v1"},
		ObjectMeta: metav1.ObjectMeta{
			Name:      "calico-kube-controllers-metrics",
			Namespace: common.CalicoNamespace,
			Labels:    map[string]string{"k8s-app": "calico-kube-controllers"},
		},
		Spec: v1.ServiceSpec{
			Selector: map[string]string{"k8s-app": "calico-kube-controllers"},
			Type:     v1.ServiceTypeClusterIP,
			Ports: []v1.ServicePort{
				{
					Name:       "metrics-port",
					Port:       int32(c.metricsPort),
					TargetPort: intstr.FromInt(int(c.metricsPort)),
					Protocol:   v1.ProtocolTCP,
				},
			},
		},
	}
}

func (c *kubeControllersComponent) isManagedCluster() bool {
	return c.managementClusterConnection != nil
}

// kubeControllerResources creates the kube-controller's resource requirements.
func (c *kubeControllersComponent) kubeControllersResources() v1.ResourceRequirements {
	return rmeta.GetResourceRequirements(c.cr, operator.ComponentNameKubeControllers)
}

func (c *kubeControllersComponent) annotations() map[string]string {
	am := map[string]string{}
	if c.managerInternalSecret != nil {
<<<<<<< HEAD
		am[ManagerInternalTLSHashAnnotation] = AnnotationHash(c.managerInternalSecret.Data)
	}
	if c.elasticsearchSecret != nil {
		am[tlsSecretHashAnnotation] = AnnotationHash(c.elasticsearchSecret.Data)
	}
	if c.kibanaSecret != nil {
		am[KibanaTLSHashAnnotation] = AnnotationHash(c.kibanaSecret.Data)
=======
		am[ManagerInternalTLSHashAnnotation] = rmeta.AnnotationHash(c.managerInternalSecret.Data)
	}
	if c.elasticsearchSecret != nil {
		am[tlsSecretHashAnnotation] = rmeta.AnnotationHash(c.elasticsearchSecret.Data)
	}
	if c.elasticsearchUserSecret != nil {
		am[ElasticsearchUserHashAnnotation] = rmeta.AnnotationHash(c.elasticsearchUserSecret.Data)
	}
	if c.kibanaSecret != nil {
		am[KibanaTLSHashAnnotation] = rmeta.AnnotationHash(c.kibanaSecret.Data)
>>>>>>> 3603a6cf
	}
	return am
}

func (c *kubeControllersComponent) controllersPodSecurityPolicy() *policyv1beta1.PodSecurityPolicy {
	psp := podsecuritypolicy.NewBasePolicy()
	psp.GetObjectMeta().SetName("calico-kube-controllers")
	return psp
}

func kubeControllersVolumeMounts(managerSecret *v1.Secret) []v1.VolumeMount {
	if managerSecret != nil {
		return []v1.VolumeMount{{
			Name:      ManagerInternalTLSSecretName,
			MountPath: "/manager-tls",
			ReadOnly:  true,
		}}
	}

	return []v1.VolumeMount{}
}

func kubeControllersVolumes(defaultMode int32, managerSecret *v1.Secret) []v1.Volume {
	if managerSecret != nil {

		return []v1.Volume{
			{
				Name: ManagerInternalTLSSecretName,
				VolumeSource: v1.VolumeSource{
					Secret: &v1.SecretVolumeSource{
						DefaultMode: &defaultMode,
						SecretName:  ManagerInternalTLSSecretName,
						Items: []v1.KeyToPath{
							{
								Key:  "cert",
								Path: "cert",
							},
						},
					},
				},
			},
		}
	}

	return []v1.Volume{}
}<|MERGE_RESOLUTION|>--- conflicted
+++ resolved
@@ -24,10 +24,7 @@
 	policyv1beta1 "k8s.io/api/policy/v1beta1"
 	rbacv1 "k8s.io/api/rbac/v1"
 	metav1 "k8s.io/apimachinery/pkg/apis/meta/v1"
-<<<<<<< HEAD
-=======
 	"k8s.io/apimachinery/pkg/util/intstr"
->>>>>>> 3603a6cf
 	"sigs.k8s.io/controller-runtime/pkg/client"
 
 	operator "github.com/tigera/operator/api/v1"
@@ -125,11 +122,7 @@
 }
 
 func (c *kubeControllersComponent) Objects() ([]client.Object, []client.Object) {
-<<<<<<< HEAD
-	kubeControllerObjects := []client.Object{
-=======
 	objectsToCreate := []client.Object{
->>>>>>> 3603a6cf
 		c.controllersServiceAccount(),
 		c.controllersRole(),
 		c.controllersRoleBinding(),
@@ -492,15 +485,6 @@
 func (c *kubeControllersComponent) annotations() map[string]string {
 	am := map[string]string{}
 	if c.managerInternalSecret != nil {
-<<<<<<< HEAD
-		am[ManagerInternalTLSHashAnnotation] = AnnotationHash(c.managerInternalSecret.Data)
-	}
-	if c.elasticsearchSecret != nil {
-		am[tlsSecretHashAnnotation] = AnnotationHash(c.elasticsearchSecret.Data)
-	}
-	if c.kibanaSecret != nil {
-		am[KibanaTLSHashAnnotation] = AnnotationHash(c.kibanaSecret.Data)
-=======
 		am[ManagerInternalTLSHashAnnotation] = rmeta.AnnotationHash(c.managerInternalSecret.Data)
 	}
 	if c.elasticsearchSecret != nil {
@@ -511,7 +495,6 @@
 	}
 	if c.kibanaSecret != nil {
 		am[KibanaTLSHashAnnotation] = rmeta.AnnotationHash(c.kibanaSecret.Data)
->>>>>>> 3603a6cf
 	}
 	return am
 }
