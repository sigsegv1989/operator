// Copyright (c) 2019 Tigera, Inc. All rights reserved.

// Licensed under the Apache License, Version 2.0 (the "License");
// you may not use this file except in compliance with the License.
// You may obtain a copy of the License at
//
//     http://www.apache.org/licenses/LICENSE-2.0
//
// Unless required by applicable law or agreed to in writing, software
// distributed under the License is distributed on an "AS IS" BASIS,
// WITHOUT WARRANTIES OR CONDITIONS OF ANY KIND, either express or implied.
// See the License for the specific language governing permissions and
// limitations under the License.

package render

import (
	"bytes"
	"fmt"

	"github.com/tigera/operator/pkg/render/common/configmap"

	"github.com/go-logr/logr"

	"github.com/tigera/operator/pkg/tls"

	rmeta "github.com/tigera/operator/pkg/render/common/meta"
	"github.com/tigera/operator/pkg/render/common/secret"

	"github.com/openshift/library-go/pkg/crypto"
	corev1 "k8s.io/api/core/v1"
	metav1 "k8s.io/apimachinery/pkg/apis/meta/v1"
<<<<<<< HEAD
	"sigs.k8s.io/controller-runtime/pkg/client"
=======
>>>>>>> 3603a6cf

	operator "github.com/tigera/operator/api/v1"
	"github.com/tigera/operator/pkg/common"
	"github.com/tigera/operator/pkg/controller/k8sapi"
)

var (
	TyphaCAConfigMapName = "typha-ca"
	TyphaCABundleName    = "caBundle"
	TyphaTLSSecretName   = "typha-certs"
	NodeTLSSecretName    = "node-certs"
	TLSSecretCertName    = "cert.crt"
	TLSSecretKeyName     = "key.key"
	CommonName           = "common-name"
	URISAN               = "uri-san"
	TyphaCommonName      = "typha-server"
	FelixCommonName      = "typha-client"
)

<<<<<<< HEAD
type Component interface {
	// ResolveImages should call components.GetReference for all images that the Component
	// needs, passing 'is' to the GetReference call and if there are any errors those
	// are returned. It is valid to pass nil for 'is' as GetReference accepts the value.
	// ResolveImages must be called before Objects is called for the component.
	ResolveImages(is *operator.ImageSet) error

	// Objects returns the lists of objects in this component that should be created and/or deleted during
	// rendering.
	Objects() (objsToCreate, objsToDelete []client.Object)

	// Ready returns true if the component is ready to be created.
	Ready() bool

	// SupportedOSTypes returns operating systems that is supported of the components returned by the Objects() function.
	// The "componentHandler" converts the returned OSTypes to a node selectors for the "kubernetes.io/os" label on client.Objects
	// that create pods. Return OSTypeAny means that no node selector should be set for the "kubernetes.io/os" label.
	SupportedOSType() OSType
}

=======
>>>>>>> 3603a6cf
// A Renderer is capable of generating components to be installed on the cluster.
type Renderer interface {
	Render() []Component
}

type TyphaNodeTLS struct {
	CAConfigMap *corev1.ConfigMap
	TyphaSecret *corev1.Secret
	NodeSecret  *corev1.Secret
}

func Calico(
	k8sServiceEp k8sapi.ServiceEndpoint,
	cr *operator.InstallationSpec,
	logStorageExists bool,
	managementCluster *operator.ManagementCluster,
	managementClusterConnection *operator.ManagementClusterConnection,
	authentication *operator.Authentication,
	pullSecrets []*corev1.Secret,
	typhaNodeTLS *TyphaNodeTLS,
	managerInternalTLSSecret *corev1.Secret,
	elasticsearchSecret *corev1.Secret,
	kibanaSecret *corev1.Secret,
	bt map[string]string,
	p operator.Provider,
	aci *operator.AmazonCloudIntegration,
	up bool,
	nodeAppArmorProfile string,
	clusterDomain string,
	esLicenseType ElasticsearchLicenseType,
<<<<<<< HEAD
=======
	esAdminSecret *corev1.Secret,
	kubeControllersMetricsPort int,
>>>>>>> 3603a6cf
	nodeReporterMetricsPort int,
) (Renderer, error) {
	var tcms []*corev1.ConfigMap
	var tss []*corev1.Secret

	if cr.CertificateManagement != nil {
		typhaNodeTLS = &TyphaNodeTLS{
			CAConfigMap: &corev1.ConfigMap{
				TypeMeta: metav1.TypeMeta{Kind: "ConfigMap", APIVersion: "v1"},
				ObjectMeta: metav1.ObjectMeta{
					Name:      TyphaCAConfigMapName,
					Namespace: rmeta.OperatorNamespace(),
				},
				Data: map[string]string{
					TyphaCABundleName: string(cr.CertificateManagement.CACert),
				},
			},
		}
	} else {
		// Check the CA configMap and Secrets to ensure they are a valid combination and
		// if the TLS info needs to be created.
		// We should have them all or none.
		if typhaNodeTLS.CAConfigMap == nil {
			if typhaNodeTLS.TyphaSecret != nil || typhaNodeTLS.NodeSecret != nil {
				return nil, fmt.Errorf("Typha-Felix CA config map did not exist and neither should the Secrets (%v)", typhaNodeTLS)
			}
			var err error
			typhaNodeTLS, err = createTLS()
			if err != nil {
				return nil, fmt.Errorf("Failed to create Typha TLS: %s", err)
			}
			tcms = append(tcms, typhaNodeTLS.CAConfigMap)
			tss = append(tss, typhaNodeTLS.TyphaSecret, typhaNodeTLS.NodeSecret)
		} else {
			// CA ConfigMap exists
			if typhaNodeTLS.TyphaSecret == nil || typhaNodeTLS.NodeSecret == nil {
				return nil, fmt.Errorf("Typha-Felix CA config map exists and so should the Secrets.")
			}
		}
		// Create copy to go into Calico Namespace
		tss = append(tss, secret.CopyToNamespace(common.CalicoNamespace, typhaNodeTLS.TyphaSecret, typhaNodeTLS.NodeSecret)...)
	}
	// Create copy to go into Calico Namespace
<<<<<<< HEAD
	tcms = append(tcms, copyConfigMaps(common.CalicoNamespace, typhaNodeTLS.CAConfigMap)...)
=======
	tcms = append(tcms, configmap.CopyToNamespace(common.CalicoNamespace, typhaNodeTLS.CAConfigMap)...)
>>>>>>> 3603a6cf

	// If internal manager cert secret exists add it to the renderer.
	if managerInternalTLSSecret != nil {
		tss = append(tss, managerInternalTLSSecret)
	}

	return calicoRenderer{
		k8sServiceEp:                k8sServiceEp,
		installation:                cr,
		logStorageExists:            logStorageExists,
		managementCluster:           managementCluster,
		managementClusterConnection: managementClusterConnection,
		pullSecrets:                 pullSecrets,
		typhaNodeTLS:                typhaNodeTLS,
		tlsConfigMaps:               tcms,
		tlsSecrets:                  tss,
		elasticsearchSecret:         elasticsearchSecret,
		kibanaSecret:                kibanaSecret,
		managerInternalTLSecret:     managerInternalTLSSecret,
		birdTemplates:               bt,
		provider:                    p,
		amazonCloudInt:              aci,
		upgrade:                     up,
		authentication:              authentication,
		nodeAppArmorProfile:         nodeAppArmorProfile,
		esLicenseType:               esLicenseType,
		clusterDomain:               clusterDomain,
<<<<<<< HEAD
=======
		esAdminSecret:               esAdminSecret,
		kubeControllersMetricsPort:  kubeControllersMetricsPort,
>>>>>>> 3603a6cf
		nodeReporterMetricsPort:     nodeReporterMetricsPort,
	}, nil
}

func createTLS() (*TyphaNodeTLS, error) {
	// Make CA
	ca, err := tls.MakeCA(fmt.Sprintf("%s@%d", rmeta.TigeraOperatorCAIssuerPrefix, time.Now().Unix()))
	if err != nil {
		return nil, err
	}
	crtContent := &bytes.Buffer{}
	keyContent := &bytes.Buffer{}
	if err := ca.Config.WriteCertConfig(crtContent, keyContent); err != nil {
		return nil, err
	}

	tntls := TyphaNodeTLS{}
	// Take CA cert and create ConfigMap
	data := make(map[string]string)
	data[TyphaCABundleName] = crtContent.String()
	tntls.CAConfigMap = &corev1.ConfigMap{
		TypeMeta: metav1.TypeMeta{Kind: "ConfigMap", APIVersion: "v1"},
		ObjectMeta: metav1.ObjectMeta{
			Name:      TyphaCAConfigMapName,
			Namespace: rmeta.OperatorNamespace(),
		},
		Data: data,
	}

	// Create TLS Secret for Felix using ca from above
	tntls.NodeSecret, err = secret.CreateTLSSecret(ca,
		NodeTLSSecretName,
		rmeta.OperatorNamespace(),
		TLSSecretKeyName,
		TLSSecretCertName,
		rmeta.DefaultCertificateDuration,
		[]crypto.CertificateExtensionFunc{tls.SetClientAuth},
		FelixCommonName)
	if err != nil {
		return nil, err
	}
	// Set the CommonName used to create cert
	tntls.NodeSecret.Data[CommonName] = []byte(FelixCommonName)

	// Create TLS Secret for Felix using ca from above
	tntls.TyphaSecret, err = secret.CreateTLSSecret(ca,
		TyphaTLSSecretName,
		rmeta.OperatorNamespace(),
		TLSSecretKeyName,
		TLSSecretCertName,
		rmeta.DefaultCertificateDuration,
		[]crypto.CertificateExtensionFunc{tls.SetServerAuth},
		TyphaCommonName)
	if err != nil {
		return nil, err
	}
	// Set the CommonName used to create cert
	tntls.TyphaSecret.Data[CommonName] = []byte(TyphaCommonName)

	return &tntls, nil
}

type calicoRenderer struct {
	k8sServiceEp                k8sapi.ServiceEndpoint
	installation                *operator.InstallationSpec
	logStorageExists            bool
	managementCluster           *operator.ManagementCluster
	managementClusterConnection *operator.ManagementClusterConnection
	pullSecrets                 []*corev1.Secret
	typhaNodeTLS                *TyphaNodeTLS
	tlsConfigMaps               []*corev1.ConfigMap
	tlsSecrets                  []*corev1.Secret
	managerInternalTLSecret     *corev1.Secret
	elasticsearchSecret         *corev1.Secret
	kibanaSecret                *corev1.Secret
	birdTemplates               map[string]string
	provider                    operator.Provider
	amazonCloudInt              *operator.AmazonCloudIntegration
	upgrade                     bool
	authentication              *operator.Authentication
	nodeAppArmorProfile         string
	clusterDomain               string
	esLicenseType               ElasticsearchLicenseType
<<<<<<< HEAD
=======
	esAdminSecret               *corev1.Secret
	kubeControllersMetricsPort  int
>>>>>>> 3603a6cf
	nodeReporterMetricsPort     int
}

func (r calicoRenderer) Render() []Component {
	var components []Component
	components = appendNotNil(components, PriorityClassDefinitions())
	components = appendNotNil(components, Namespaces(r.installation, r.pullSecrets))
	components = appendNotNil(components, ConfigMaps(r.tlsConfigMaps))
	components = appendNotNil(components, Secrets(r.tlsSecrets))
	components = appendNotNil(components, Typha(r.k8sServiceEp, r.installation, r.typhaNodeTLS, r.amazonCloudInt, r.upgrade, r.clusterDomain))
	components = appendNotNil(components, Node(r.k8sServiceEp, r.installation, r.birdTemplates, r.typhaNodeTLS, r.amazonCloudInt, r.upgrade, r.nodeAppArmorProfile, r.clusterDomain, r.nodeReporterMetricsPort))
<<<<<<< HEAD
	components = appendNotNil(components, KubeControllers(r.k8sServiceEp, r.installation, r.logStorageExists, r.managementCluster, r.managementClusterConnection, r.managerInternalTLSecret, r.elasticsearchSecret, r.kibanaSecret, r.authentication, r.esLicenseType))
=======
	components = appendNotNil(components, KubeControllers(r.k8sServiceEp, r.installation, r.logStorageExists, r.managementCluster,
		r.managementClusterConnection, r.managerInternalTLSecret, r.elasticsearchSecret, r.kibanaSecret, r.authentication,
		r.esLicenseType, r.clusterDomain, r.esAdminSecret, r.kubeControllersMetricsPort))
>>>>>>> 3603a6cf
	return components
}

func appendNotNil(components []Component, c Component) []Component {
	if c != nil {
		components = append(components, c)
	}
	return components
}

func SetTestLogger(l logr.Logger) {
	log = l
}<|MERGE_RESOLUTION|>--- conflicted
+++ resolved
@@ -17,6 +17,7 @@
 import (
 	"bytes"
 	"fmt"
+	"time"
 
 	"github.com/tigera/operator/pkg/render/common/configmap"
 
@@ -30,10 +31,6 @@
 	"github.com/openshift/library-go/pkg/crypto"
 	corev1 "k8s.io/api/core/v1"
 	metav1 "k8s.io/apimachinery/pkg/apis/meta/v1"
-<<<<<<< HEAD
-	"sigs.k8s.io/controller-runtime/pkg/client"
-=======
->>>>>>> 3603a6cf
 
 	operator "github.com/tigera/operator/api/v1"
 	"github.com/tigera/operator/pkg/common"
@@ -53,29 +50,6 @@
 	FelixCommonName      = "typha-client"
 )
 
-<<<<<<< HEAD
-type Component interface {
-	// ResolveImages should call components.GetReference for all images that the Component
-	// needs, passing 'is' to the GetReference call and if there are any errors those
-	// are returned. It is valid to pass nil for 'is' as GetReference accepts the value.
-	// ResolveImages must be called before Objects is called for the component.
-	ResolveImages(is *operator.ImageSet) error
-
-	// Objects returns the lists of objects in this component that should be created and/or deleted during
-	// rendering.
-	Objects() (objsToCreate, objsToDelete []client.Object)
-
-	// Ready returns true if the component is ready to be created.
-	Ready() bool
-
-	// SupportedOSTypes returns operating systems that is supported of the components returned by the Objects() function.
-	// The "componentHandler" converts the returned OSTypes to a node selectors for the "kubernetes.io/os" label on client.Objects
-	// that create pods. Return OSTypeAny means that no node selector should be set for the "kubernetes.io/os" label.
-	SupportedOSType() OSType
-}
-
-=======
->>>>>>> 3603a6cf
 // A Renderer is capable of generating components to be installed on the cluster.
 type Renderer interface {
 	Render() []Component
@@ -106,11 +80,8 @@
 	nodeAppArmorProfile string,
 	clusterDomain string,
 	esLicenseType ElasticsearchLicenseType,
-<<<<<<< HEAD
-=======
 	esAdminSecret *corev1.Secret,
 	kubeControllersMetricsPort int,
->>>>>>> 3603a6cf
 	nodeReporterMetricsPort int,
 ) (Renderer, error) {
 	var tcms []*corev1.ConfigMap
@@ -154,11 +125,7 @@
 		tss = append(tss, secret.CopyToNamespace(common.CalicoNamespace, typhaNodeTLS.TyphaSecret, typhaNodeTLS.NodeSecret)...)
 	}
 	// Create copy to go into Calico Namespace
-<<<<<<< HEAD
-	tcms = append(tcms, copyConfigMaps(common.CalicoNamespace, typhaNodeTLS.CAConfigMap)...)
-=======
 	tcms = append(tcms, configmap.CopyToNamespace(common.CalicoNamespace, typhaNodeTLS.CAConfigMap)...)
->>>>>>> 3603a6cf
 
 	// If internal manager cert secret exists add it to the renderer.
 	if managerInternalTLSSecret != nil {
@@ -186,11 +153,8 @@
 		nodeAppArmorProfile:         nodeAppArmorProfile,
 		esLicenseType:               esLicenseType,
 		clusterDomain:               clusterDomain,
-<<<<<<< HEAD
-=======
 		esAdminSecret:               esAdminSecret,
 		kubeControllersMetricsPort:  kubeControllersMetricsPort,
->>>>>>> 3603a6cf
 		nodeReporterMetricsPort:     nodeReporterMetricsPort,
 	}, nil
 }
@@ -274,11 +238,8 @@
 	nodeAppArmorProfile         string
 	clusterDomain               string
 	esLicenseType               ElasticsearchLicenseType
-<<<<<<< HEAD
-=======
 	esAdminSecret               *corev1.Secret
 	kubeControllersMetricsPort  int
->>>>>>> 3603a6cf
 	nodeReporterMetricsPort     int
 }
 
@@ -290,13 +251,9 @@
 	components = appendNotNil(components, Secrets(r.tlsSecrets))
 	components = appendNotNil(components, Typha(r.k8sServiceEp, r.installation, r.typhaNodeTLS, r.amazonCloudInt, r.upgrade, r.clusterDomain))
 	components = appendNotNil(components, Node(r.k8sServiceEp, r.installation, r.birdTemplates, r.typhaNodeTLS, r.amazonCloudInt, r.upgrade, r.nodeAppArmorProfile, r.clusterDomain, r.nodeReporterMetricsPort))
-<<<<<<< HEAD
-	components = appendNotNil(components, KubeControllers(r.k8sServiceEp, r.installation, r.logStorageExists, r.managementCluster, r.managementClusterConnection, r.managerInternalTLSecret, r.elasticsearchSecret, r.kibanaSecret, r.authentication, r.esLicenseType))
-=======
 	components = appendNotNil(components, KubeControllers(r.k8sServiceEp, r.installation, r.logStorageExists, r.managementCluster,
 		r.managementClusterConnection, r.managerInternalTLSecret, r.elasticsearchSecret, r.kibanaSecret, r.authentication,
 		r.esLicenseType, r.clusterDomain, r.esAdminSecret, r.kubeControllersMetricsPort))
->>>>>>> 3603a6cf
 	return components
 }
 
