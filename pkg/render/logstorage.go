// Copyright (c) 2020 Tigera, Inc. All rights reserved.

// Licensed under the Apache License, Version 2.0 (the "License");
// you may not use this file except in compliance with the License.
// You may obtain a copy of the License at
//
//     http://www.apache.org/licenses/LICENSE-2.0
//
// Unless required by applicable law or agreed to in writing, software
// distributed under the License is distributed on an "AS IS" BASIS,
// WITHOUT WARRANTIES OR CONDITIONS OF ANY KIND, either express or implied.
// See the License for the specific language governing permissions and
// limitations under the License.

package render

import (
	"encoding/hex"
	"encoding/json"
	"fmt"
	"hash/fnv"
	"strings"

	"github.com/elastic/cloud-on-k8s/pkg/utils/stringsutil"

	cmnv1 "github.com/elastic/cloud-on-k8s/pkg/apis/common/v1"
	esv1 "github.com/elastic/cloud-on-k8s/pkg/apis/elasticsearch/v1"
	kbv1 "github.com/elastic/cloud-on-k8s/pkg/apis/kibana/v1"
	operatorv1 "github.com/tigera/operator/pkg/apis/operator/v1"
	"github.com/tigera/operator/pkg/components"
	"gopkg.in/inf.v0"
	admissionv1beta1 "k8s.io/api/admissionregistration/v1beta1"
	appsv1 "k8s.io/api/apps/v1"
	batchv1 "k8s.io/api/batch/v1"
	batchv1beta "k8s.io/api/batch/v1beta1"
	corev1 "k8s.io/api/core/v1"
	policyv1beta1 "k8s.io/api/policy/v1beta1"
	rbacv1 "k8s.io/api/rbac/v1"
	"k8s.io/apimachinery/pkg/api/resource"
	metav1 "k8s.io/apimachinery/pkg/apis/meta/v1"
	"k8s.io/apimachinery/pkg/runtime"
	"k8s.io/apimachinery/pkg/util/intstr"
)

const (
	ECKOperatorName         = "elastic-operator"
	ECKOperatorNamespace    = "tigera-eck-operator"
	ECKWebhookSecretName    = "elastic-webhook-server-cert"
	ECKWebhookName          = "elastic-webhook-server"
	ECKEnterpriseTrial      = "eck-trial-license"
	ECKWebhookConfiguration = "elastic-webhook.k8s.elastic.co"

	ElasticsearchNamespace                = "tigera-elasticsearch"
	ElasticsearchHTTPURL                  = "tigera-secure-es-http.tigera-elasticsearch.svc"
	ElasticsearchHTTPSEndpoint            = "https://tigera-secure-es-http.tigera-elasticsearch.svc:9200"
	ElasticsearchName                     = "tigera-secure"
	ElasticsearchConfigMapName            = "tigera-secure-elasticsearch"
	ElasticsearchServiceName              = "tigera-secure-es-http"
	ElasticsearchSecureSettingsSecretName = "tigera-elasticsearch-secure-settings"

	KibanaHTTPURL          = "tigera-secure-kb-http.tigera-kibana.svc"
	KibanaHTTPSEndpoint    = "https://tigera-secure-kb-http.tigera-kibana.svc:5601"
	KibanaName             = "tigera-secure"
	KibanaNamespace        = "tigera-kibana"
	KibanaPublicCertSecret = "tigera-secure-kb-http-certs-public"
	TigeraKibanaCertSecret = "tigera-secure-kibana-cert"
	KibanaDefaultCertPath  = "/etc/ssl/kibana/ca.pem"
	KibanaBasePath         = "tigera-kibana"
	KibanaServiceName      = "tigera-secure-kb-http"

	DefaultElasticsearchClusterName = "cluster"
	DefaultElasticsearchReplicas    = 0

	LogStorageFinalizer = "tigera.io/eck-cleanup"

	EsCuratorName           = "elastic-curator"
	EsCuratorServiceAccount = "tigera-elastic-curator"

	// As soon as the total disk utilization exceeds the max-total-storage-percent,
	// indices will be removed starting with the oldest. Picking a low value leads
	// to low disk utilization, while a high value might result in unexpected
	// behaviour.
	// Default: 80
	// +optional
	maxTotalStoragePercent int32 = 80

	// TSEE will remove dns and flow log indices once the combined data exceeds this
	// threshold. The default value (70% of the cluster size) is used because flow
	// logs and dns logs often use the most disk space; this allows compliance and
	// security indices to be retained longer. The oldest indices are removed first.
	// Set this value to be lower than or equal to, the value for
	// max-total-storage-pct.
	// Default: 70
	// +optional
	maxLogsStoragePercent int32 = 70
)

const (
	keystoreInitVolumeName = "elastic-internal-secure-settings"
	keystoreInitMountPath  = "/mnt/elastic-internal/secure-settings"

	keystoreInitScript = `#!/usr/bin/env bash
set -eux

echo "Initializing keystore."

# create a keystore in the default data path
# We use they elasticsearch-keystore list to test if the keystore has been initialized.
! /usr/share/elasticsearch/bin/elasticsearch-keystore list && /usr/share/elasticsearch/bin/elasticsearch-keystore create

# add all existing secret entries into it
for filename in  /mnt/elastic-internal/secure-settings/*; do
	[[ -e "$filename" ]] || continue # glob does not match
	key=$(basename "$filename")
	echo "Adding $key to the keystore."
	/usr/share/elasticsearch/bin/elasticsearch-keystore add-file "$key" "$filename" -f
done

echo "Keystore initialization successful."
`
)

type OIDCAuthentication struct {
	ClientID              string
	Secret                string
	IssuerURL             string
	SiteURL               string
	UsernameClaim         string
	UsernamePrefix        string
	GroupPrefix           string
	GroupsClaim           string
	AuthorizationEndpoint string
	TokenEndpoint         string
	JWKSetURI             string
	RequestedScopes       []string
	UserInfoEndpoint      string
}

// Elasticsearch renders the
func LogStorage(
	logStorage *operatorv1.LogStorage,
	installation *operatorv1.Installation,
	managementCluster *operatorv1.ManagementCluster,
	managementClusterConnection *operatorv1.ManagementClusterConnection,
	elasticsearch *esv1.Elasticsearch,
	kibana *kbv1.Kibana,
	clusterConfig *ElasticsearchClusterConfig,
	elasticsearchSecrets []*corev1.Secret,
	kibanaSecrets []*corev1.Secret,
	createWebhookSecret bool,
	pullSecrets []*corev1.Secret,
	provider operatorv1.Provider,
	curatorSecrets []*corev1.Secret,
	esService *corev1.Service,
	kbService *corev1.Service,
	clusterDNS string,
	applyTrial bool,
	authentication interface{}) Component {

	return &elasticsearchComponent{
		logStorage:                  logStorage,
		installation:                installation,
		managementCluster:           managementCluster,
		managementClusterConnection: managementClusterConnection,
		elasticsearch:               elasticsearch,
		kibana:                      kibana,
		clusterConfig:               clusterConfig,
		elasticsearchSecrets:        elasticsearchSecrets,
		kibanaSecrets:               kibanaSecrets,
		curatorSecrets:              curatorSecrets,
		createWebhookSecret:         createWebhookSecret,
		pullSecrets:                 pullSecrets,
		provider:                    provider,
		esService:                   esService,
		kbService:                   kbService,
		clusterDNS:                  clusterDNS,
		applyTrial:                  applyTrial,
		authentication:              authentication,
	}
}

type elasticsearchComponent struct {
	logStorage                  *operatorv1.LogStorage
	installation                *operatorv1.Installation
	managementCluster           *operatorv1.ManagementCluster
	managementClusterConnection *operatorv1.ManagementClusterConnection
	elasticsearch               *esv1.Elasticsearch
	kibana                      *kbv1.Kibana
	clusterConfig               *ElasticsearchClusterConfig
	elasticsearchSecrets        []*corev1.Secret
	kibanaSecrets               []*corev1.Secret
	curatorSecrets              []*corev1.Secret
	createWebhookSecret         bool
	pullSecrets                 []*corev1.Secret
	provider                    operatorv1.Provider
	esService                   *corev1.Service
	kbService                   *corev1.Service
	clusterDNS                  string
	applyTrial                  bool
	authentication              interface{}
}

func (es *elasticsearchComponent) Objects() ([]runtime.Object, []runtime.Object) {
	var toCreate, toDelete []runtime.Object

	if es.logStorage != nil {
		if !stringsutil.StringInSlice(LogStorageFinalizer, es.logStorage.GetFinalizers()) {
			es.logStorage.SetFinalizers(append(es.logStorage.GetFinalizers(), LogStorageFinalizer))
		}
	}

	// Doesn't matter what the cluster type is, if LogStorage exists and the DeletionTimestamp is set finalized the
	// deletion
	if es.logStorage != nil && es.logStorage.DeletionTimestamp != nil {
		finalizeCleanup := true
		if es.elasticsearch != nil {
			if es.elasticsearch.DeletionTimestamp == nil {
				toDelete = append(toDelete, es.elasticsearch)
			}
			finalizeCleanup = false
		}

		if es.kibana != nil {
			if es.kibana.DeletionTimestamp == nil {
				toDelete = append(toDelete, es.kibana)
			}
			finalizeCleanup = false
		}

		if finalizeCleanup {
			es.logStorage.SetFinalizers(stringsutil.RemoveStringInSlice(LogStorageFinalizer, es.logStorage.GetFinalizers()))
		}

		toCreate = append(toCreate, es.logStorage)
		return toCreate, toDelete
	}

	if es.managementClusterConnection == nil {
		// Write back LogStorage CR to persist any changes
		toCreate = append(toCreate, es.logStorage)

		// ECK CRs
		toCreate = append(toCreate,
			createNamespace(ECKOperatorNamespace, es.provider == operatorv1.ProviderOpenShift),
		)

		toCreate = append(toCreate, secretsToRuntimeObjects(CopySecrets(ECKOperatorNamespace, es.pullSecrets...)...)...)

		toCreate = append(toCreate,
			es.eckOperatorClusterRole(),
			es.eckOperatorClusterRoleBinding(),
			es.eckOperatorServiceAccount(),
			es.webhookService(),
			es.elasticWebhookConfiguration(),
		)
		// This is needed for the operator to be able to set privileged mode for pods.
		// https://docs.docker.com/ee/ucp/authorization/#secure-kubernetes-defaults
		if es.provider == operatorv1.ProviderDockerEE {
			toCreate = append(toCreate, es.eckOperatorClusterAdminClusterRoleBinding())
		}

		// Apply the pod security policies for all providers except OpenShift
		if es.provider != operatorv1.ProviderOpenShift {
			toCreate = append(toCreate,
				es.eckOperatorPodSecurityPolicy(),
				es.elasticsearchClusterRoleBinding(),
				es.elasticsearchClusterRole(),
				es.elasticsearchPodSecurityPolicy(),
				es.kibanaClusterRoleBinding(),
				es.kibanaClusterRole(),
				es.kibanaPodSecurityPolicy())
		}

		if es.createWebhookSecret {
			toCreate = append(toCreate, es.eckOperatorWebhookSecret())
		}
		toCreate = append(toCreate, es.eckOperatorStatefulSet())

		// Elasticsearch CRs
		toCreate = append(toCreate, createNamespace(ElasticsearchNamespace, es.provider == operatorv1.ProviderOpenShift))

		if len(es.pullSecrets) > 0 {
			toCreate = append(toCreate, secretsToRuntimeObjects(CopySecrets(ElasticsearchNamespace, es.pullSecrets...)...)...)
		}

		if len(es.elasticsearchSecrets) > 0 {
			toCreate = append(toCreate, secretsToRuntimeObjects(es.elasticsearchSecrets...)...)
		}

		toCreate = append(toCreate, es.elasticsearchServiceAccount())
		toCreate = append(toCreate, es.clusterConfig.ConfigMap())

		secureSettings := es.secureSettingsSecret()
		if len(secureSettings.Data) > 0 {
			toCreate = append(toCreate, secureSettings)
		}

		toCreate = append(toCreate, es.elasticsearchCluster(len(secureSettings.Data) > 0))

		// Kibana CRs
		toCreate = append(toCreate, createNamespace(KibanaNamespace, false))
		toCreate = append(toCreate, es.kibanaServiceAccount())

		if len(es.pullSecrets) > 0 {
			toCreate = append(toCreate, secretsToRuntimeObjects(CopySecrets(KibanaNamespace, es.pullSecrets...)...)...)
		}

		if len(es.kibanaSecrets) > 0 {
			toCreate = append(toCreate, secretsToRuntimeObjects(es.kibanaSecrets...)...)
		}

		toCreate = append(toCreate, es.kibanaCR())

		// Curator CRs
		// If we have the curator secrets then create curator
		if len(es.curatorSecrets) > 0 {
			toCreate = append(toCreate, secretsToRuntimeObjects(CopySecrets(ElasticsearchNamespace, es.curatorSecrets...)...)...)
			toCreate = append(toCreate, es.esCuratorServiceAccount())

			// If the provider is not OpenShift apply the pod security policy for the curator.
			if es.provider != operatorv1.ProviderOpenShift {
				toCreate = append(toCreate,
					es.curatorClusterRole(),
					es.curatorClusterRoleBinding(),
					es.curatorPodSecurityPolicy())
			}

			toCreate = append(toCreate, es.curatorCronJob())
		}

		if es.applyTrial {
			toCreate = append(toCreate, es.elasticEnterpriseTrial())
		}

		// If we converted from a ManagedCluster to a Standalone or Management then we need to delete the elasticsearch
		// service as it differs between these cluster types
		if es.esService != nil && es.esService.Spec.Type == corev1.ServiceTypeExternalName {
			toDelete = append(toDelete, es.esService)
		}

		if es.kbService != nil && es.kbService.Spec.Type == corev1.ServiceTypeExternalName {
			toDelete = append(toDelete, es.kbService)
		}
	} else {
		toCreate = append(toCreate,
			createNamespace(ElasticsearchNamespace, es.provider == operatorv1.ProviderOpenShift),
			createNamespace(KibanaNamespace, es.provider == operatorv1.ProviderOpenShift),
			es.elasticsearchExternalService(),
			es.kibanaExternalService(),
		)
	}

	return toCreate, toDelete
}

func (es *elasticsearchComponent) Ready() bool {
	return true
}

func (es elasticsearchComponent) elasticsearchExternalService() *corev1.Service {
	return &corev1.Service{
		TypeMeta: metav1.TypeMeta{Kind: "Service", APIVersion: "v1"},
		ObjectMeta: metav1.ObjectMeta{
			Name:      ElasticsearchServiceName,
			Namespace: ElasticsearchNamespace,
		},
		Spec: corev1.ServiceSpec{
			Type:         corev1.ServiceTypeExternalName,
			ExternalName: fmt.Sprintf("%s.%s.%s", GuardianServiceName, GuardianNamespace, es.clusterDNS),
		},
	}
}

func (es elasticsearchComponent) kibanaExternalService() *corev1.Service {
	return &corev1.Service{
		TypeMeta: metav1.TypeMeta{Kind: "Service", APIVersion: "v1"},
		ObjectMeta: metav1.ObjectMeta{
			Name:      KibanaServiceName,
			Namespace: KibanaNamespace,
		},
		Spec: corev1.ServiceSpec{
			Type:         corev1.ServiceTypeExternalName,
			ExternalName: fmt.Sprintf("%s.%s.%s", GuardianServiceName, GuardianNamespace, es.clusterDNS),
		},
	}
}

func (es elasticsearchComponent) elasticsearchServiceAccount() *corev1.ServiceAccount {
	return &corev1.ServiceAccount{
		ObjectMeta: metav1.ObjectMeta{
			Name:      "tigera-elasticsearch",
			Namespace: ElasticsearchNamespace,
		},
	}
}

// generate the PVC required for the Elasticsearch nodes
func (es elasticsearchComponent) pvcTemplate() corev1.PersistentVolumeClaim {
	pvcTemplate := corev1.PersistentVolumeClaim{
		ObjectMeta: metav1.ObjectMeta{
			Name: "elasticsearch-data", // ECK requires this name
		},
		Spec: corev1.PersistentVolumeClaimSpec{
			AccessModes: []corev1.PersistentVolumeAccessMode{corev1.ReadWriteOnce},
			Resources: corev1.ResourceRequirements{
				Requests: corev1.ResourceList{
					"storage": resource.MustParse("10Gi"),
				},
			},
			StorageClassName: &es.logStorage.Spec.StorageClassName,
		},
	}

	// If the user has provided resource requirements, then use the user overrides instead
	if es.logStorage.Spec.Nodes != nil && es.logStorage.Spec.Nodes.ResourceRequirements != nil {
		userOverrides := *es.logStorage.Spec.Nodes.ResourceRequirements
		pvcTemplate.Spec.Resources = overridePvcRequirements(pvcTemplate.Spec.Resources, userOverrides)
	}

	return pvcTemplate
}

// Generate the pod template required for the ElasticSearch nodes (controls the ElasticSearch container)
func (es elasticsearchComponent) podTemplate() corev1.PodTemplateSpec {
	// Setup default configuration for ES container. For more information on managing resources, see:
	// https://www.elastic.co/guide/en/cloud-on-k8s/current/k8s-managing-compute-resources.html and
	// https://www.elastic.co/guide/en/cloud-on-k8s/current/k8s-jvm-heap-size.html#k8s-jvm-heap-size

	esContainer := corev1.Container{
		Name: "elasticsearch",
		Resources: corev1.ResourceRequirements{
			Limits: corev1.ResourceList{
				"cpu":    resource.MustParse("1"),
				"memory": resource.MustParse("4Gi"),
			},
			Requests: corev1.ResourceList{
				"cpu":    resource.MustParse("250m"),
				"memory": resource.MustParse("4Gi"),
			},
		},
		Env: []corev1.EnvVar{
			// Set to 30% of the default memory, such that resources can be divided over ES, Lucene and ML.
			{Name: "ES_JAVA_OPTS", Value: "-Xms1398101K -Xmx1398101K"},
		},
	}

	// If the user has provided resource requirements, then use the user overrides instead
	if es.logStorage.Spec.Nodes != nil && es.logStorage.Spec.Nodes.ResourceRequirements != nil {
		userOverrides := *es.logStorage.Spec.Nodes.ResourceRequirements
		esContainer.Resources = overrideResourceRequirements(esContainer.Resources, userOverrides)

		// Now extract the memory request value to compute the recommended heap size for ES container
		recommendedHeapSize := memoryQuantityToJVMHeapSize(esContainer.Resources.Requests.Memory())

		esContainer.Env = []corev1.EnvVar{
			{
				Name:  "ES_JAVA_OPTS",
				Value: fmt.Sprintf("-Xms%v -Xmx%v", recommendedHeapSize, recommendedHeapSize),
			},
		}
	}

	// https://www.elastic.co/guide/en/elasticsearch/reference/current/vm-max-map-count.html
<<<<<<< HEAD
	trueBool := true
	falseBool := false
	var user int64 = 0
=======
>>>>>>> 64b2a040
	initOSSettingsContainer := corev1.Container{
		Name: "elastic-internal-init-os-settings",
		SecurityContext: &corev1.SecurityContext{
			Privileged: Bool(true),
			RunAsUser:  Int64(0),
		},
		Image: components.GetReference(components.ComponentElasticsearch, es.installation.Spec.Registry, es.installation.Spec.ImagePath),
		Command: []string{
			"/bin/sh",
		},
		Args: []string{
			"-c",
			"echo 262144 > /proc/sys/vm/max_map_count",
		},
	}

	initContainers := []corev1.Container{initOSSettingsContainer}
	switch es.authentication.(type) {
	case OIDCAuthentication:

		initKeystore := corev1.Container{
			Name:  "elastic-internal-init-keystore",
			Image: components.GetReference(components.ComponentElasticsearch, es.installation.Spec.Registry, es.installation.Spec.ImagePath),
			SecurityContext: &corev1.SecurityContext{
<<<<<<< HEAD
				Privileged: &falseBool,
=======
				Privileged: Bool(false),
>>>>>>> 64b2a040
			},
			Command: []string{"/usr/bin/env", "bash", "-c", keystoreInitScript},
			VolumeMounts: []corev1.VolumeMount{{
				Name:      keystoreInitVolumeName,
				MountPath: keystoreInitMountPath,
				ReadOnly:  true,
			}},
		}
		initContainers = append(initContainers, initKeystore)
	}

	podTemplate := corev1.PodTemplateSpec{
		Spec: corev1.PodSpec{
			InitContainers:   initContainers,
			Containers:       []corev1.Container{esContainer},
			ImagePullSecrets: getImagePullSecretReferenceList(es.pullSecrets),
			NodeSelector:     es.logStorage.Spec.DataNodeSelector,
		},
	}

	return podTemplate
}

// Determine the recommended JVM heap size as a string (with appropriate unit suffix) based on
// the given resource.Quantity.
//
// Numeric calculations use the API of the inf.Dec type that resource.Quantity uses internally
// to perform arithmetic with rounding,
//
// Important note: Following Elastic ECK docs, the recommendation is to set the Java heap size
// to half the size of RAM allocated to the Pod:
// https://www.elastic.co/guide/en/cloud-on-k8s/current/k8s-managing-compute-resources.html#k8s-compute-resources-elasticsearch
//
// This recommendation does not consider space for machine learning however - we're using the
// default limit of 30% of node memory there, so we adjust accordingly.
//
// Finally limit the value to 26GiB to encourage zero-based compressed oops:
// https://www.elastic.co/blog/a-heap-of-trouble
func memoryQuantityToJVMHeapSize(q *resource.Quantity) string {
	// Get the Quantity's raw number with any scale factor applied (based any unit when it was parsed)
	// e.g.
	// "2Gi" is parsed as a Quantity with value 2147483648, scale factor 0, and returns 2147483648
	// "2G" is parsed as a Quantity with value 2, scale factor 9, and returns 2000000000
	// "1000" is parsed as a Quantity with value 1000, scale factor 0, and returns 1000
	rawMemQuantity := q.AsDec()

	// Use one third of that for the JVM heap.
	divisor := inf.NewDec(3, 0)
	halvedQuantity := new(inf.Dec).QuoRound(rawMemQuantity, divisor, 0, inf.RoundFloor)

	// The remaining operations below perform validation and possible modification of the
	// Quantity number in order to conform to Java standards for JVM arguments -Xms and -Xmx
	// (for min and max memory limits).
	// Source: https://docs.oracle.com/javase/8/docs/technotes/tools/windows/java.html

	// As part of JVM requirements, ensure that the memory quantity is a multiple of 1024. Round down to
	// the nearest multiple of 1024.
	divisor = inf.NewDec(1024, 0)
	factor := new(inf.Dec).QuoRound(halvedQuantity, divisor, 0, inf.RoundFloor)
	roundedToNearest := new(inf.Dec).Mul(factor, divisor)

	newRawMemQuantity := roundedToNearest.UnscaledBig().Int64()
	// Edge case: Ensure a minimum value of at least 2 Mi (megabytes); this could plausibly happens if
	// the user mistakenly uses the wrong format (e.g. using 1Mi instead of 1Gi)
	minLimit := inf.NewDec(2097152, 0)
	if roundedToNearest.Cmp(minLimit) < 0 {
		newRawMemQuantity = minLimit.UnscaledBig().Int64()
	}

	// Limit the JVM heap to 26GiB.
	maxLimit := inf.NewDec(27917287424, 0)
	if roundedToNearest.Cmp(maxLimit) > 0 {
		newRawMemQuantity = maxLimit.UnscaledBig().Int64()
	}

	// Note: Because we round to the nearest multiple of 1024 above and then use BinarySI format below,
	// we will always get a binary unit (e.g. Ki, Mi, Gi). However, depending on what the raw number is
	// the Quantity internal formatter might not use the most intuitive unit.
	//
	// E.g. For a raw number 1000000000, we explicitly round to 999999488 to get to the nearest 1024 multiple.
	// We then create a new Quantity, which will format its value to "976562Ki".
	// One might expect Quantity to use "Mi" instead of "Ki". However, doing so would result in rounding
	// (which Quantity does not do).
	//
	// Whereas a raw number 2684354560 requires no explicit rounding from us (since it's already a
	// multiple of 1024). Then the new Quantity will format it to "2560Mi".
	recommendedQuantity := resource.NewQuantity(newRawMemQuantity, resource.BinarySI)

	// Extract the string representation with correct unit suffix. In order to translate string to a
	// format that JVM understands, we need to remove the trailing "i" (e.g. "2Gi" becomes "2G")
	recommendedHeapSize := strings.TrimSuffix(recommendedQuantity.String(), "i")

	return recommendedHeapSize
}

// render the Elasticsearch CR that the ECK operator uses to create elasticsearch cluster
func (es elasticsearchComponent) elasticsearchCluster(secureSettings bool) *esv1.Elasticsearch {
	elasticsearch := &esv1.Elasticsearch{
		TypeMeta: metav1.TypeMeta{Kind: "Elasticsearch", APIVersion: "elasticsearch.k8s.elastic.co/v1"},
		ObjectMeta: metav1.ObjectMeta{
			Name:      ElasticsearchName,
			Namespace: ElasticsearchNamespace,
			Annotations: map[string]string{
				"common.k8s.elastic.co/controller-version": components.ComponentElasticsearchOperator.Version,
			},
		},
		Spec: esv1.ElasticsearchSpec{
			Version: components.ComponentEckElasticsearch.Version,
			Image:   components.GetReference(components.ComponentElasticsearch, es.installation.Spec.Registry, es.installation.Spec.ImagePath),
			HTTP: cmnv1.HTTPConfig{
				TLS: cmnv1.TLSOptions{
					Certificate: cmnv1.SecretRef{
						SecretName: TigeraElasticsearchCertSecret,
					},
				},
			},
			NodeSets:           es.nodeSets(),
			ServiceAccountName: "tigera-elasticsearch",
		},
	}

	if secureSettings {
		elasticsearch.Spec.SecureSettings = []cmnv1.SecretSource{{
			SecretName: ElasticsearchSecureSettingsSecretName,
		}}
	}

	return elasticsearch
}

func (es elasticsearchComponent) secureSettingsSecret() *corev1.Secret {
	secureSettings := make(map[string][]byte)

	switch es.authentication.(type) {
	case OIDCAuthentication:
		clientSecret := es.authentication.(OIDCAuthentication).Secret
		secureSettings["xpack.security.authc.realms.oidc.oidc1.rp.client_secret"] = []byte(clientSecret)
	}

	return &corev1.Secret{
		ObjectMeta: metav1.ObjectMeta{
			Name:      ElasticsearchSecureSettingsSecretName,
			Namespace: ElasticsearchNamespace,
		},
		Data: secureSettings,
	}
}

// nodeSets calculates the number of NodeSets needed for the Elasticsearch cluster. Multiple NodeSets are returned only
// if the "nodeSets" field has been set in the LogStorage CR. The number of Nodes for the cluster will be distributed as
// evenly as possible between the NodeSets.
func (es elasticsearchComponent) nodeSets() []esv1.NodeSet {
	nodeConfig := es.logStorage.Spec.Nodes
	pvcTemplate := es.pvcTemplate()

	var nodeSets []esv1.NodeSet
	if nodeConfig.NodeSets == nil || len(nodeConfig.NodeSets) < 1 {
		nodeSet := es.nodeSetTemplate(pvcTemplate)
		nodeSet.Name = nodeSetName(pvcTemplate)
		nodeSet.Count = int32(nodeConfig.Count)
		nodeSet.PodTemplate = es.podTemplate()

		nodeSets = append(nodeSets, nodeSet)
	} else {
		baseNumNodes := nodeConfig.Count / int64(len(nodeConfig.NodeSets))

		for i, nodeSetConfig := range nodeConfig.NodeSets {
			numNodes := baseNumNodes
			// Increase the first nodeConfig.Count % nodeConfig.NodeSets by 1, so that the sum of nodes in each
			// NodeSet is equal to nodeConfig.Count.
			if int64(i) < nodeConfig.Count%int64(len(nodeConfig.NodeSets)) {
				numNodes++
			}

			// Don't create a NodeSet with 0 Nodes.
			if numNodes < 1 {
				// If count is less than 1 this iteration it will be less than one all subsequent iterations.
				break
			}

			nodeSet := es.nodeSetTemplate(pvcTemplate)
			// Each NodeSet needs a unique name, so just add the index as a suffix
			nodeSet.Name = fmt.Sprintf("%s-%d", nodeSetName(pvcTemplate), i)
			nodeSet.Count = int32(numNodes)

			podTemplate := es.podTemplate()

			// If SelectionAttributes is set that means that the user wants the Elasticsearch Nodes and Replicas
			// spread out across K8s nodes with specific attributes, like availability zone. Therefore, the Node Affinity
			// is set for the NodeSet's pod template and each running instance of elasticsearch is made aware of the
			// attributes of the K8s node it is running on, via "node.attr" and "cluster.routing.allocation.awareness.attributes".
			// Making each Elasticsearch instance aware of the K8s node it's running on allows the Elasticsearch cluster
			// to assign shard replicas to nodes with different attributes than the node of the primary shard.
			if nodeSetConfig.SelectionAttributes != nil {
				var esAwarenessAttrs []string
				var nodeSelectorRequirements []corev1.NodeSelectorRequirement

				for _, attr := range nodeSetConfig.SelectionAttributes {
					nodeSet.Config.Data[fmt.Sprintf("node.attr.%s", attr.Name)] = attr.Value
					esAwarenessAttrs = append(esAwarenessAttrs, attr.Name)

					nodeSelectorRequirements = append(
						nodeSelectorRequirements,
						corev1.NodeSelectorRequirement{
							Key:      attr.NodeLabel,
							Operator: corev1.NodeSelectorOpIn,
							Values:   []string{attr.Value},
						},
					)
				}

				nodeSet.Config.Data["cluster.routing.allocation.awareness.attributes"] = strings.Join(esAwarenessAttrs, ",")

				podTemplate.Spec.Affinity = &corev1.Affinity{
					NodeAffinity: &corev1.NodeAffinity{
						RequiredDuringSchedulingIgnoredDuringExecution: &corev1.NodeSelector{
							NodeSelectorTerms: []corev1.NodeSelectorTerm{{
								MatchExpressions: nodeSelectorRequirements,
							}},
						},
					},
				}
			}

			nodeSet.PodTemplate = podTemplate

			nodeSets = append(nodeSets, nodeSet)
		}
	}

	return nodeSets
}

// nodeSetTemplate returns a NodeSet with default values needed for all Elasticsearch cluster setups.
//
// Note that this does not return a complete NodeSet, fields like Name and Count will at least need to be set on the returned
// NodeSet
func (es elasticsearchComponent) nodeSetTemplate(pvcTemplate corev1.PersistentVolumeClaim) esv1.NodeSet {
	config := map[string]interface{}{
		"node.master":                 "true",
		"node.data":                   "true",
		"node.ingest":                 "true",
		"cluster.max_shards_per_node": 10000,
	}

	switch es.authentication.(type) {
	case OIDCAuthentication:
		oidcAuth := es.authentication.(OIDCAuthentication)
		config["xpack.security.authc.realms.oidc.oidc1"] = map[string]interface{}{
			"order":                       1,
			"rp.client_id":                oidcAuth.ClientID,
			"rp.response_type":            "code",
			"rp.redirect_uri":             fmt.Sprintf("https://%s:9443/tigera-kibana/api/security/oidc/callback", oidcAuth.SiteURL),
			"rp.requested_scopes":         oidcAuth.RequestedScopes,
			"op.issuer":                   oidcAuth.IssuerURL,
			"op.authorization_endpoint":   oidcAuth.AuthorizationEndpoint,
			"op.token_endpoint":           oidcAuth.TokenEndpoint,
			"op.jwkset_path":              oidcAuth.JWKSetURI,
			"op.userinfo_endpoint":        oidcAuth.UserInfoEndpoint,
			"rp.post_logout_redirect_uri": fmt.Sprintf("https://%s:9443/tigera-kibana/logged_out", oidcAuth.SiteURL),
			"claims.principal":            oidcAuth.UsernameClaim,
			"claims.groups":               oidcAuth.GroupsClaim,
		}
	}

	return esv1.NodeSet{
		// This is configuration that ends up in /usr/share/elasticsearch/config/elasticsearch.yml on the Elastic container.
		Config: &cmnv1.Config{
			Data: config,
		},
		VolumeClaimTemplates: []corev1.PersistentVolumeClaim{pvcTemplate},
	}
}

// nodeSetName returns thumbprint of PersistentVolumeClaim object as string.
// As storage requirements of NodeSets are immutable,
// renaming a NodeSet automatically creates a new StatefulSet with new PersistentVolumeClaim.
// https://www.elastic.co/guide/en/cloud-on-k8s/current/k8s-orchestration.html#k8s-orchestration-limitations
func nodeSetName(pvcTemplate corev1.PersistentVolumeClaim) string {
	pvcTemplateHash := fnv.New64a()
	templateBytes, err := json.Marshal(pvcTemplate)
	if err != nil {
		log.V(5).Info("Failed to create unique name for ElasticSearch NodeSet.", "err", err)
		return "es"
	}

	if _, err := pvcTemplateHash.Write(templateBytes); err != nil {
		log.V(5).Info("Failed to create unique name for ElasticSearch NodeSet.", "err", err)
		return "es"
	}

	return hex.EncodeToString(pvcTemplateHash.Sum(nil))
}

func (es elasticsearchComponent) eckOperatorWebhookSecret() *corev1.Secret {
	return &corev1.Secret{
		ObjectMeta: metav1.ObjectMeta{
			Name:      ECKWebhookSecretName,
			Namespace: ECKOperatorNamespace,
		},
	}
}

func (es elasticsearchComponent) eckOperatorClusterRole() *rbacv1.ClusterRole {
	rules := []rbacv1.PolicyRule{
		{
			APIGroups: []string{""},
			Resources: []string{"pods", "endpoints", "events", "persistentvolumeclaims", "secrets", "services", "configmaps"},
			Verbs:     []string{"get", "list", "watch", "create", "update", "patch", "delete"},
		},
		{
			APIGroups: []string{"apps"},
			Resources: []string{"deployments", "statefulsets"},
			Verbs:     []string{"get", "list", "watch", "create", "update", "patch", "delete"},
		},
		{
			APIGroups: []string{"batch"},
			Resources: []string{"cronjobs"},
			Verbs:     []string{"get", "list", "watch", "create", "update", "patch", "delete"},
		},
		{
			APIGroups: []string{"policy"},
			Resources: []string{"poddisruptionbudgets"},
			Verbs:     []string{"get", "list", "watch", "create", "update", "patch", "delete"},
		},
		{
			APIGroups: []string{"elasticsearch.k8s.elastic.co"},
			Resources: []string{"elasticsearches", "elasticsearches/status", "elasticsearches/finalizers", "enterpriselicenses", "enterpriselicenses/status"},
			Verbs:     []string{"get", "list", "watch", "create", "update", "patch", "delete"},
		},
		{
			APIGroups: []string{"kibana.k8s.elastic.co"},
			Resources: []string{"kibanas", "kibanas/status", "kibanas/finalizers"},
			Verbs:     []string{"get", "list", "watch", "create", "update", "patch", "delete"},
		},
		{
			APIGroups: []string{"apm.k8s.elastic.co"},
			Resources: []string{"apmservers", "apmservers/status", "apmservers/finalizers"},
			Verbs:     []string{"get", "list", "watch", "create", "update", "patch", "delete"},
		},
		{
			APIGroups: []string{"associations.k8s.elastic.co"},
			Resources: []string{"apmserverelasticsearchassociations", "apmserverelasticsearchassociations/status"},
			Verbs:     []string{"get", "list", "watch", "create", "update", "patch", "delete"},
		},
		{
			APIGroups: []string{"admissionregistration.k8s.io"},
			Resources: []string{"mutatingwebhookconfigurations", "validatingwebhookconfigurations"},
			Verbs:     []string{"get", "list", "watch", "create", "update", "patch", "delete"},
		},
	}

	if es.provider != operatorv1.ProviderOpenShift {
		// Allow access to the pod security policy in case this is enforced on the cluster
		rules = append(rules, rbacv1.PolicyRule{
			APIGroups:     []string{"policy"},
			Resources:     []string{"podsecuritypolicies"},
			Verbs:         []string{"use"},
			ResourceNames: []string{ECKOperatorName},
		})
	}

	return &rbacv1.ClusterRole{
		ObjectMeta: metav1.ObjectMeta{
			Name: "elastic-operator",
		},
		Rules: rules,
	}
}

func (es elasticsearchComponent) eckOperatorClusterRoleBinding() *rbacv1.ClusterRoleBinding {
	return &rbacv1.ClusterRoleBinding{
		ObjectMeta: metav1.ObjectMeta{
			Name: ECKOperatorName,
		},
		RoleRef: rbacv1.RoleRef{
			APIGroup: "rbac.authorization.k8s.io",
			Kind:     "ClusterRole",
			Name:     ECKOperatorName,
		},
		Subjects: []rbacv1.Subject{
			{
				Kind:      "ServiceAccount",
				Name:      "elastic-operator",
				Namespace: ECKOperatorNamespace,
			},
		},
	}
}

func (es elasticsearchComponent) eckOperatorClusterAdminClusterRoleBinding() *rbacv1.ClusterRoleBinding {
	return &rbacv1.ClusterRoleBinding{
		ObjectMeta: metav1.ObjectMeta{
			Name: "elastic-operator-docker-enterprise",
		},
		RoleRef: rbacv1.RoleRef{
			APIGroup: "rbac.authorization.k8s.io",
			Kind:     "ClusterRole",
			Name:     "cluster-admin",
		},
		Subjects: []rbacv1.Subject{
			{
				Kind:      "ServiceAccount",
				Name:      "elastic-operator",
				Namespace: ECKOperatorNamespace,
			},
		},
	}
}

func (es elasticsearchComponent) eckOperatorServiceAccount() *corev1.ServiceAccount {
	return &corev1.ServiceAccount{
		ObjectMeta: metav1.ObjectMeta{
			Name:      ECKOperatorName,
			Namespace: ECKOperatorNamespace,
		},
	}
}

// creating this service account without any role bindings to stop curator getting associated with default SA
// This allows us to create stricter PodSecurityPolicy for the curator as PSP are based on service account.
func (es elasticsearchComponent) esCuratorServiceAccount() *corev1.ServiceAccount {
	return &corev1.ServiceAccount{
		ObjectMeta: metav1.ObjectMeta{
			Name:      EsCuratorServiceAccount,
			Namespace: ElasticsearchNamespace,
		},
	}
}

func (es elasticsearchComponent) eckOperatorStatefulSet() *appsv1.StatefulSet {
	gracePeriod := int64(10)
	defaultMode := int32(420)

	hostNetwork := false
<<<<<<< HEAD
=======
	dnsPolicy := corev1.DNSClusterFirst
>>>>>>> 64b2a040
	if es.installation.Spec.KubernetesProvider == operatorv1.ProviderEKS &&
		es.installation.Spec.CNI.Type == operatorv1.PluginCalico {
		// Workaround the fact that webhooks don't work for non-host-networked pods
		// when in this networking mode on EKS, because the control plane nodes don't run
		// Calico.
		hostNetwork = true
<<<<<<< HEAD
=======

		// Adjust DNS policy so we can access in-cluster services.
		dnsPolicy = corev1.DNSClusterFirstWithHostNet
>>>>>>> 64b2a040
	}

	return &appsv1.StatefulSet{
		TypeMeta: metav1.TypeMeta{Kind: "StatefulSet", APIVersion: "apps/v1"},
		ObjectMeta: metav1.ObjectMeta{
			Name:      ECKOperatorName,
			Namespace: ECKOperatorNamespace,
			Labels: map[string]string{
				"control-plane": "elastic-operator",
				"k8s-app":       "elastic-operator",
			},
		},
		Spec: appsv1.StatefulSetSpec{
			Selector: &metav1.LabelSelector{
				MatchLabels: map[string]string{
					"control-plane": "elastic-operator",
					"k8s-app":       "elastic-operator",
				},
			},
			ServiceName: ECKOperatorName,
			Template: corev1.PodTemplateSpec{
				ObjectMeta: metav1.ObjectMeta{
					Labels: map[string]string{
						"control-plane": "elastic-operator",
						"k8s-app":       "elastic-operator",
					},
				},
				Spec: corev1.PodSpec{
					DNSPolicy:          dnsPolicy,
					ServiceAccountName: "elastic-operator",
					ImagePullSecrets:   getImagePullSecretReferenceList(es.pullSecrets),
					HostNetwork:        hostNetwork,
					Containers: []corev1.Container{{
						Image: components.GetReference(components.ComponentElasticsearchOperator, es.installation.Spec.Registry, es.installation.Spec.ImagePath),
						Name:  "manager",
						// Verbosity level of logs. -2=Error, -1=Warn, 0=Info, 0 and above=Debug
						Args: []string{"manager", "--operator-roles", "all", "--log-verbosity=0"},
						Env: []corev1.EnvVar{
							{
								Name: "OPERATOR_NAMESPACE",
								ValueFrom: &corev1.EnvVarSource{
									FieldRef: &corev1.ObjectFieldSelector{
										FieldPath: "metadata.namespace",
									},
								},
							},
							{Name: "WEBHOOK_SECRET", Value: ECKWebhookSecretName},
							{Name: "WEBHOOK_PODS_LABEL", Value: "elastic-operator"},
							{Name: "OPERATOR_IMAGE", Value: components.GetReference(components.ComponentElasticsearchOperator, es.installation.Spec.Registry, es.installation.Spec.ImagePath)},
						},
						Resources: corev1.ResourceRequirements{
							Limits: corev1.ResourceList{
								"cpu":    resource.MustParse("1"),
								"memory": resource.MustParse("150Mi"),
							},
							Requests: corev1.ResourceList{
								"cpu":    resource.MustParse("100m"),
								"memory": resource.MustParse("50Mi"),
							},
						},
						Ports: []corev1.ContainerPort{{
							ContainerPort: 9443,
							Name:          "webhook-server",
							Protocol:      corev1.ProtocolTCP,
						}},
						VolumeMounts: []corev1.VolumeMount{{
							Name:      "cert",
							MountPath: "/tmp/k8s-webhook-server/serving-certs",
							ReadOnly:  true,
						}},
					}},
					TerminationGracePeriodSeconds: &gracePeriod,
					Volumes: []corev1.Volume{{
						Name: "cert",
						VolumeSource: corev1.VolumeSource{
							Secret: &corev1.SecretVolumeSource{
								DefaultMode: &defaultMode,
								SecretName:  ECKWebhookSecretName,
							},
						},
					}},
				},
			},
		},
	}
}

func (es elasticsearchComponent) eckOperatorPodSecurityPolicy() *policyv1beta1.PodSecurityPolicy {
	psp := basePodSecurityPolicy()
	psp.GetObjectMeta().SetName(ECKOperatorName)
	return psp
}

func (es elasticsearchComponent) kibanaServiceAccount() *corev1.ServiceAccount {
	return &corev1.ServiceAccount{
		ObjectMeta: metav1.ObjectMeta{
			Name:      "tigera-kibana",
			Namespace: KibanaNamespace,
		},
	}
}

func (es elasticsearchComponent) kibanaCR() *kbv1.Kibana {
	config := map[string]interface{}{
		"server": map[string]interface{}{
			"basePath":        fmt.Sprintf("/%s", KibanaBasePath),
			"rewriteBasePath": true,
		},
		"elasticsearch.ssl.certificateAuthorities": []string{"/usr/share/kibana/config/elasticsearch-certs/tls.crt"},
	}

	switch es.authentication.(type) {
	case OIDCAuthentication:
		config["xpack.security.authc.providers"] = []string{"oidc", "basic"}
		config["xpack.security.authc.oidc.realm"] = "oidc1"
		config["server.xsrf.whitelist"] = []string{"/api/security/oidc/initiate_login"}
	}

	return &kbv1.Kibana{
		ObjectMeta: metav1.ObjectMeta{
			Name:      KibanaName,
			Namespace: KibanaNamespace,
			Labels: map[string]string{
				"k8s-app": KibanaName,
			},
			Annotations: map[string]string{
				"common.k8s.elastic.co/controller-version": components.ComponentElasticsearchOperator.Version,
			},
		},
		Spec: kbv1.KibanaSpec{
			Version:            components.ComponentEckKibana.Version,
			Image:              components.GetReference(components.ComponentKibana, es.installation.Spec.Registry, es.installation.Spec.ImagePath),
			ServiceAccountName: "tigera-kibana",
			Config: &cmnv1.Config{
				Data: config,
			},
			Count: 1,
			HTTP: cmnv1.HTTPConfig{
				TLS: cmnv1.TLSOptions{
					Certificate: cmnv1.SecretRef{
						SecretName: TigeraKibanaCertSecret,
					},
				},
			},
			ElasticsearchRef: cmnv1.ObjectSelector{
				Name:      ElasticsearchName,
				Namespace: ElasticsearchNamespace,
			},
			PodTemplate: corev1.PodTemplateSpec{
				ObjectMeta: metav1.ObjectMeta{
					Namespace: KibanaNamespace,
					Labels: map[string]string{
						"name":    KibanaName,
						"k8s-app": KibanaName,
					},
				},
				Spec: corev1.PodSpec{
					ImagePullSecrets: getImagePullSecretReferenceList(es.pullSecrets),
					Containers: []corev1.Container{{
						Name: "kibana",
						ReadinessProbe: &corev1.Probe{
							Handler: corev1.Handler{
								HTTPGet: &corev1.HTTPGetAction{
									Path: fmt.Sprintf("/%s/login", KibanaBasePath),
									Port: intstr.IntOrString{
										IntVal: 5601,
									},
									Scheme: corev1.URISchemeHTTPS,
								},
							},
						},
					}},
				},
			},
		},
	}
}

func (es elasticsearchComponent) curatorCronJob() *batchv1beta.CronJob {
	var f = false
	var t = true
	var elasticCuratorLivenessProbe = &corev1.Probe{
		Handler: corev1.Handler{
			Exec: &corev1.ExecAction{
				Command: []string{
					"/usr/bin/curator",
					"--config",
					"/curator/curator_config.yaml",
					"--dry-run",
					"/curator/curator_action.yaml",
				},
			},
		},
	}

	const schedule = "@hourly"

	return &batchv1beta.CronJob{
		ObjectMeta: metav1.ObjectMeta{
			Name:      EsCuratorName,
			Namespace: ElasticsearchNamespace,
		},
		Spec: batchv1beta.CronJobSpec{
			Schedule: schedule,
			JobTemplate: batchv1beta.JobTemplateSpec{
				ObjectMeta: metav1.ObjectMeta{
					Name: EsCuratorName,
				},
				Spec: batchv1.JobSpec{
					Template: corev1.PodTemplateSpec{
						Spec: ElasticsearchPodSpecDecorate(corev1.PodSpec{
							Containers: []corev1.Container{
								ElasticsearchContainerDecorate(corev1.Container{
									Name:          EsCuratorName,
									Image:         components.GetReference(components.ComponentEsCurator, es.installation.Spec.Registry, es.installation.Spec.ImagePath),
									Env:           es.curatorEnvVars(),
									LivenessProbe: elasticCuratorLivenessProbe,
									SecurityContext: &corev1.SecurityContext{
										RunAsNonRoot:             &t,
										AllowPrivilegeEscalation: &f,
									},
								}, DefaultElasticsearchClusterName, ElasticsearchCuratorUserSecret),
							},
							ImagePullSecrets:   getImagePullSecretReferenceList(es.pullSecrets),
							RestartPolicy:      corev1.RestartPolicyOnFailure,
							ServiceAccountName: EsCuratorServiceAccount,
						}),
					},
				},
			},
		},
	}
}

func (es elasticsearchComponent) curatorEnvVars() []corev1.EnvVar {
	return []corev1.EnvVar{
		{Name: "EE_FLOWS_INDEX_RETENTION_PERIOD", Value: fmt.Sprint(*es.logStorage.Spec.Retention.Flows)},
		{Name: "EE_AUDIT_INDEX_RETENTION_PERIOD", Value: fmt.Sprint(*es.logStorage.Spec.Retention.AuditReports)},
		{Name: "EE_SNAPSHOT_INDEX_RETENTION_PERIOD", Value: fmt.Sprint(*es.logStorage.Spec.Retention.Snapshots)},
		{Name: "EE_COMPLIANCE_REPORT_INDEX_RETENTION_PERIOD", Value: fmt.Sprint(*es.logStorage.Spec.Retention.ComplianceReports)},
		{Name: "EE_MAX_TOTAL_STORAGE_PCT", Value: fmt.Sprint(maxTotalStoragePercent)},
		{Name: "EE_MAX_LOGS_STORAGE_PCT", Value: fmt.Sprint(maxLogsStoragePercent)},
	}
}

func (es elasticsearchComponent) curatorClusterRole() *rbacv1.ClusterRole {
	return &rbacv1.ClusterRole{
		ObjectMeta: metav1.ObjectMeta{
			Name: EsCuratorName,
		},
		Rules: []rbacv1.PolicyRule{
			{
				// Allow access to the pod security policy in case this is enforced on the cluster
				APIGroups:     []string{"policy"},
				Resources:     []string{"podsecuritypolicies"},
				Verbs:         []string{"use"},
				ResourceNames: []string{EsCuratorName},
			},
		},
	}
}

func (es elasticsearchComponent) curatorClusterRoleBinding() *rbacv1.ClusterRoleBinding {
	return &rbacv1.ClusterRoleBinding{
		ObjectMeta: metav1.ObjectMeta{
			Name: EsCuratorName,
		},
		RoleRef: rbacv1.RoleRef{
			APIGroup: "rbac.authorization.k8s.io",
			Kind:     "ClusterRole",
			Name:     EsCuratorName,
		},
		Subjects: []rbacv1.Subject{
			{
				Kind:      "ServiceAccount",
				Name:      EsCuratorServiceAccount,
				Namespace: ElasticsearchNamespace,
			},
		},
	}
}

func (es elasticsearchComponent) curatorPodSecurityPolicy() *policyv1beta1.PodSecurityPolicy {
	psp := basePodSecurityPolicy()
	psp.GetObjectMeta().SetName(EsCuratorName)
	return psp
}

// This is a webhook service that helps with CR validations.
func (es elasticsearchComponent) webhookService() *corev1.Service {
	return &corev1.Service{
		TypeMeta: metav1.TypeMeta{Kind: "Service", APIVersion: "v1"},
		ObjectMeta: metav1.ObjectMeta{
			Name:      ECKWebhookName,
			Namespace: ECKOperatorNamespace,
		},
		Spec: corev1.ServiceSpec{
			Ports: []corev1.ServicePort{
				{
					Name:       ECKWebhookName,
					Port:       443,
					Protocol:   corev1.ProtocolTCP,
					TargetPort: intstr.FromInt(9443),
				},
			},
			Selector: map[string]string{"control-plane": ECKOperatorName, "k8s-app": ECKOperatorName},
		},
	}
}

// Applying this in the eck namespace will start a trial license for enterprise features.
func (es elasticsearchComponent) elasticEnterpriseTrial() *corev1.Secret {
	return &corev1.Secret{
		ObjectMeta: metav1.ObjectMeta{
			Name:      ECKEnterpriseTrial,
			Namespace: ECKOperatorNamespace,
			Labels: map[string]string{
				"license.k8s.elastic.co/type": "enterprise-trial",
			},
			Annotations: map[string]string{
				"elastic.co/eula": "accepted",
			},
		},
	}
}

// A ValidatingWebhookConfiguration is used in order to validate changes made to the Kibana and ES CR's
func (es elasticsearchComponent) elasticWebhookConfiguration() *admissionv1beta1.ValidatingWebhookConfiguration {
	path := "/validate-elasticsearch-k8s-elastic-co-v1-elasticsearch"
	failure := admissionv1beta1.Ignore
	return &admissionv1beta1.ValidatingWebhookConfiguration{
		ObjectMeta: metav1.ObjectMeta{
			Name: ECKWebhookConfiguration,
		},
		Webhooks: []admissionv1beta1.Webhook{
			{
				ClientConfig: admissionv1beta1.WebhookClientConfig{
					CABundle: []byte("Cg=="), // base64 empty string
					Service: &admissionv1beta1.ServiceReference{
						Name:      ECKWebhookName,
						Namespace: ECKOperatorNamespace,
						Path:      &path,
					},
				},
				FailurePolicy: &failure,
				Name:          "elastic-es-validation-v1.k8s.elastic.co",
				Rules: []admissionv1beta1.RuleWithOperations{
					{
						Operations: []admissionv1beta1.OperationType{
							"CREATE",
							"UPDATE",
						},
						Rule: admissionv1beta1.Rule{
							APIVersions: []string{
								"v1",
							},
							Resources: []string{
								"elasticsearches",
							},
							APIGroups: []string{
								"elasticsearch.k8s.elastic.co",
							},
						},
					},
				},
			},
		},
	}
}

func (es elasticsearchComponent) elasticsearchClusterRole() *rbacv1.ClusterRole {
	return &rbacv1.ClusterRole{
		ObjectMeta: metav1.ObjectMeta{
			Name: "tigera-elasticsearch",
		},
		Rules: []rbacv1.PolicyRule{
			{
				// Allow access to the pod security policy in case this is enforced on the cluster
				APIGroups:     []string{"policy"},
				Resources:     []string{"podsecuritypolicies"},
				Verbs:         []string{"use"},
				ResourceNames: []string{"tigera-elasticsearch"},
			},
		},
	}
}

func (es elasticsearchComponent) elasticsearchClusterRoleBinding() *rbacv1.ClusterRoleBinding {
	return &rbacv1.ClusterRoleBinding{
		ObjectMeta: metav1.ObjectMeta{
			Name: "tigera-elasticsearch",
		},
		RoleRef: rbacv1.RoleRef{
			APIGroup: "rbac.authorization.k8s.io",
			Kind:     "ClusterRole",
			Name:     "tigera-elasticsearch",
		},
		Subjects: []rbacv1.Subject{
			{
				Kind:      "ServiceAccount",
				Name:      "tigera-elasticsearch",
				Namespace: ElasticsearchNamespace,
			},
		},
	}
}

func (es elasticsearchComponent) elasticsearchPodSecurityPolicy() *policyv1beta1.PodSecurityPolicy {
	trueBool := true
	ptrBoolTrue := &trueBool
	psp := basePodSecurityPolicy()
	psp.GetObjectMeta().SetName("tigera-elasticsearch")
	psp.Spec.Privileged = true
	psp.Spec.AllowPrivilegeEscalation = ptrBoolTrue
	psp.Spec.RequiredDropCapabilities = nil
	psp.Spec.AllowedCapabilities = []corev1.Capability{
		corev1.Capability("CAP_CHOWN"),
	}
	psp.Spec.RunAsUser.Rule = policyv1beta1.RunAsUserStrategyRunAsAny
	return psp
}

func (es elasticsearchComponent) kibanaClusterRole() *rbacv1.ClusterRole {
	return &rbacv1.ClusterRole{
		ObjectMeta: metav1.ObjectMeta{
			Name: "tigera-kibana",
		},
		Rules: []rbacv1.PolicyRule{
			{
				// Allow access to the pod security policy in case this is enforced on the cluster
				APIGroups:     []string{"policy"},
				Resources:     []string{"podsecuritypolicies"},
				Verbs:         []string{"use"},
				ResourceNames: []string{"tigera-kibana"},
			},
		},
	}
}

func (es elasticsearchComponent) kibanaClusterRoleBinding() *rbacv1.ClusterRoleBinding {
	return &rbacv1.ClusterRoleBinding{
		ObjectMeta: metav1.ObjectMeta{
			Name: "tigera-kibana",
		},
		RoleRef: rbacv1.RoleRef{
			APIGroup: "rbac.authorization.k8s.io",
			Kind:     "ClusterRole",
			Name:     "tigera-kibana",
		},
		Subjects: []rbacv1.Subject{
			{
				Kind:      "ServiceAccount",
				Name:      "tigera-kibana",
				Namespace: KibanaNamespace,
			},
		},
	}
}

func (es elasticsearchComponent) kibanaPodSecurityPolicy() *policyv1beta1.PodSecurityPolicy {
	psp := basePodSecurityPolicy()
	psp.GetObjectMeta().SetName("tigera-kibana")
	return psp
}

// overrideResourceRequirements replaces individual ResourceRequirements field's default value with user's value.
// - If user provided both Limits and Requests, use them.
// - If user provided just Limits, and Limits is <= default Requests, set Requests value as user's Limits value,
// - If user provided just Requests, and Requests is >= default Limits, set Limits value as user's Requests value.
func overrideResourceRequirements(defaultReq corev1.ResourceRequirements, userOverrides corev1.ResourceRequirements) corev1.ResourceRequirements {
	updatedReq := defaultReq
	if _, ok := userOverrides.Limits["cpu"]; ok {
		updatedReq.Limits["cpu"] = *userOverrides.Limits.Cpu()
		if _, ok := userOverrides.Requests["cpu"]; !ok && defaultReq.Requests.Cpu().Value() > userOverrides.Limits.Cpu().Value() {
			updatedReq.Requests["cpu"] = *userOverrides.Limits.Cpu()
		}
	}
	if _, ok := userOverrides.Limits["memory"]; ok {
		updatedReq.Limits["memory"] = *userOverrides.Limits.Memory()
		if _, ok := userOverrides.Requests["memory"]; !ok && defaultReq.Requests.Memory().Value() > userOverrides.Limits.Memory().Value() {
			updatedReq.Requests["memory"] = *userOverrides.Limits.Memory()
		}
	}
	if _, ok := userOverrides.Requests["cpu"]; ok {
		updatedReq.Requests["cpu"] = *userOverrides.Requests.Cpu()
		if _, ok := userOverrides.Limits["cpu"]; !ok && defaultReq.Limits.Cpu().Value() < userOverrides.Requests.Cpu().Value() {
			updatedReq.Limits["cpu"] = *userOverrides.Requests.Cpu()
		}
	}
	if _, ok := userOverrides.Requests["memory"]; ok {
		updatedReq.Requests["memory"] = *userOverrides.Requests.Memory()
		if _, ok := userOverrides.Limits["memory"]; !ok && defaultReq.Limits.Memory().Value() < userOverrides.Requests.Memory().Value() {
			updatedReq.Limits["memory"] = *userOverrides.Requests.Memory()
		}
	}
	return updatedReq
}

// overridePvcRequirements replaces default storage requirement value with user's value.
// - If user provided both Limits and Requests, use them
// - If user has provided just Limits, and Limits is <= default Requests, set Requests value as user's Limits value.
// We don not set default Limits for storage, so don't have to handle case where user has set only Requests.
func overridePvcRequirements(defaultReq corev1.ResourceRequirements, userOverrides corev1.ResourceRequirements) corev1.ResourceRequirements {
	updatedReq := defaultReq
	if _, ok := userOverrides.Limits["storage"]; ok {
		updatedReq.Limits = corev1.ResourceList{
			"storage": userOverrides.Limits["storage"],
		}

		if _, ok := userOverrides.Requests["storage"]; !ok {
			defaultStorage := defaultReq.Requests["storage"]
			requestedStorage := userOverrides.Limits["storage"]
			if defaultStorage.Value() > requestedStorage.Value() {
				updatedReq.Requests["storage"] = userOverrides.Limits["storage"]
			}
		}
	}

	if _, ok := userOverrides.Requests["storage"]; ok {
		updatedReq.Requests["storage"] = userOverrides.Requests["storage"]
	}
	return updatedReq
}<|MERGE_RESOLUTION|>--- conflicted
+++ resolved
@@ -461,12 +461,6 @@
 	}
 
 	// https://www.elastic.co/guide/en/elasticsearch/reference/current/vm-max-map-count.html
-<<<<<<< HEAD
-	trueBool := true
-	falseBool := false
-	var user int64 = 0
-=======
->>>>>>> 64b2a040
 	initOSSettingsContainer := corev1.Container{
 		Name: "elastic-internal-init-os-settings",
 		SecurityContext: &corev1.SecurityContext{
@@ -491,11 +485,7 @@
 			Name:  "elastic-internal-init-keystore",
 			Image: components.GetReference(components.ComponentElasticsearch, es.installation.Spec.Registry, es.installation.Spec.ImagePath),
 			SecurityContext: &corev1.SecurityContext{
-<<<<<<< HEAD
-				Privileged: &falseBool,
-=======
 				Privileged: Bool(false),
->>>>>>> 64b2a040
 			},
 			Command: []string{"/usr/bin/env", "bash", "-c", keystoreInitScript},
 			VolumeMounts: []corev1.VolumeMount{{
@@ -931,22 +921,16 @@
 	defaultMode := int32(420)
 
 	hostNetwork := false
-<<<<<<< HEAD
-=======
 	dnsPolicy := corev1.DNSClusterFirst
->>>>>>> 64b2a040
 	if es.installation.Spec.KubernetesProvider == operatorv1.ProviderEKS &&
 		es.installation.Spec.CNI.Type == operatorv1.PluginCalico {
 		// Workaround the fact that webhooks don't work for non-host-networked pods
 		// when in this networking mode on EKS, because the control plane nodes don't run
 		// Calico.
 		hostNetwork = true
-<<<<<<< HEAD
-=======
 
 		// Adjust DNS policy so we can access in-cluster services.
 		dnsPolicy = corev1.DNSClusterFirstWithHostNet
->>>>>>> 64b2a040
 	}
 
 	return &appsv1.StatefulSet{
