--- conflicted
+++ resolved
@@ -23,10 +23,7 @@
 	"github.com/tigera/operator/pkg/common"
 	"github.com/tigera/operator/pkg/components"
 	"github.com/tigera/operator/pkg/controller/status"
-<<<<<<< HEAD
-=======
 	"github.com/tigera/operator/pkg/controller/utils"
->>>>>>> 3603a6cf
 	"github.com/tigera/operator/pkg/dns"
 	"github.com/tigera/operator/pkg/render"
 	relasticsearch "github.com/tigera/operator/pkg/render/common/elasticsearch"
@@ -99,14 +96,6 @@
 			mockStatus.On("IsAvailable").Return(true)
 			mockStatus.On("OnCRFound").Return()
 			mockStatus.On("ClearDegraded")
-<<<<<<< HEAD
-			r = ReconcileManager{
-				client:        c,
-				scheme:        scheme,
-				provider:      operatorv1.ProviderNone,
-				status:        mockStatus,
-				clusterDomain: clusterDomain,
-=======
 			mockStatus.On("SetDegraded", "Waiting for LicenseKeyAPI to be ready", "").Return().Maybe()
 
 			r = ReconcileManager{
@@ -116,7 +105,6 @@
 				status:          mockStatus,
 				clusterDomain:   clusterDomain,
 				licenseAPIReady: &utils.ReadyFlag{},
->>>>>>> 3603a6cf
 			}
 
 			Expect(c.Create(ctx, &operatorv1.APIServer{
@@ -157,17 +145,10 @@
 				ObjectMeta: metav1.ObjectMeta{Name: common.TigeraPrometheusNamespace},
 			})).NotTo(HaveOccurred())
 
-<<<<<<< HEAD
-			Expect(c.Create(ctx, render.NewElasticsearchClusterConfig("cluster", 1, 1, 1).ConfigMap())).NotTo(HaveOccurred())
-			Expect(c.Create(ctx, &corev1.Secret{
-				ObjectMeta: metav1.ObjectMeta{
-					Name:      render.ElasticsearchPublicCertSecret,
-=======
 			Expect(c.Create(ctx, relasticsearch.NewClusterConfig("cluster", 1, 1, 1).ConfigMap())).NotTo(HaveOccurred())
 			Expect(c.Create(ctx, &corev1.Secret{
 				ObjectMeta: metav1.ObjectMeta{
 					Name:      relasticsearch.PublicCertSecret,
->>>>>>> 3603a6cf
 					Namespace: "tigera-operator"}})).NotTo(HaveOccurred())
 			Expect(c.Create(ctx, &corev1.Secret{
 				ObjectMeta: metav1.ObjectMeta{
@@ -181,11 +162,7 @@
 			Expect(c.Create(ctx, &corev1.Secret{
 				ObjectMeta: metav1.ObjectMeta{
 					Name:      render.ComplianceServerCertSecret,
-<<<<<<< HEAD
-					Namespace: render.OperatorNamespace(),
-=======
 					Namespace: rmeta.OperatorNamespace(),
->>>>>>> 3603a6cf
 				},
 				TypeMeta: metav1.TypeMeta{Kind: "Secret", APIVersion: "v1"},
 				Data: map[string][]byte{
@@ -207,26 +184,18 @@
 				},
 			}
 			Expect(c.Create(ctx, cr)).NotTo(HaveOccurred())
-<<<<<<< HEAD
-=======
 
 			// mark that the watch for license key was successful
 			r.licenseAPIReady.MarkAsReady()
->>>>>>> 3603a6cf
 		})
 
 		It("should render a new manager cert if existing cert has invalid DNS names and the cert is operator managed", func() {
 			// Create a manager cert managed by the operator.
-<<<<<<< HEAD
-			oldCert, err := render.CreateOperatorTLSSecret(
-				nil, render.ManagerTLSSecretName, render.ManagerSecretKeyName, render.ManagerSecretCertName, render.DefaultCertificateDuration, nil, "tigera-manager.tigera-manager.svc")
-=======
 			ca, err := tls.MakeCA(rmeta.DefaultOperatorCASignerName())
 			Expect(err).ShouldNot(HaveOccurred())
 			oldCert, err := secret.CreateTLSSecret(
 				ca, render.ManagerTLSSecretName, rmeta.OperatorNamespace(), render.ManagerSecretKeyName,
 				render.ManagerSecretCertName, rmeta.DefaultCertificateDuration, nil, "tigera-manager.tigera-manager.svc")
->>>>>>> 3603a6cf
 			Expect(err).ShouldNot(HaveOccurred())
 			Expect(c.Create(ctx, oldCert)).NotTo(HaveOccurred())
 
@@ -235,11 +204,7 @@
 
 			secret := &corev1.Secret{}
 			// Verify that certs now have expected DNS names.
-<<<<<<< HEAD
-			Expect(c.Get(ctx, types.NamespacedName{Name: render.ManagerTLSSecretName, Namespace: render.OperatorNamespace()}, secret)).ShouldNot(HaveOccurred())
-=======
 			Expect(c.Get(ctx, types.NamespacedName{Name: render.ManagerTLSSecretName, Namespace: rmeta.OperatorNamespace()}, secret)).ShouldNot(HaveOccurred())
->>>>>>> 3603a6cf
 			test.VerifyCert(secret, render.ManagerSecretKeyName, render.ManagerSecretCertName, expectedDNSNames...)
 
 			Expect(c.Get(ctx, types.NamespacedName{Name: render.ManagerTLSSecretName, Namespace: render.ManagerNamespace}, secret)).ShouldNot(HaveOccurred())
@@ -250,14 +215,9 @@
 			// Create a manager cert secret.
 			dnsNames := []string{"manager.example.com", "192.168.10.22"}
 			testCA := test.MakeTestCA("manager-test")
-<<<<<<< HEAD
-			userSecret, err := render.CreateOperatorTLSSecret(
-				testCA, render.ManagerTLSSecretName, render.ManagerSecretKeyName, render.ManagerSecretCertName, render.DefaultCertificateDuration, nil, dnsNames...)
-=======
 			userSecret, err := secret.CreateTLSSecret(
 				testCA, render.ManagerTLSSecretName, rmeta.OperatorNamespace(), render.ManagerSecretKeyName,
 				render.ManagerSecretCertName, rmeta.DefaultCertificateDuration, nil, dnsNames...)
->>>>>>> 3603a6cf
 			Expect(err).ShouldNot(HaveOccurred())
 			Expect(c.Create(ctx, userSecret)).NotTo(HaveOccurred())
 
@@ -266,11 +226,7 @@
 
 			// Verify that the existing cert didn't change
 			secret := &corev1.Secret{}
-<<<<<<< HEAD
-			Expect(c.Get(ctx, types.NamespacedName{Name: render.ManagerTLSSecretName, Namespace: render.OperatorNamespace()}, secret)).ShouldNot(HaveOccurred())
-=======
 			Expect(c.Get(ctx, types.NamespacedName{Name: render.ManagerTLSSecretName, Namespace: rmeta.OperatorNamespace()}, secret)).ShouldNot(HaveOccurred())
->>>>>>> 3603a6cf
 			Expect(secret.Data).To(Equal(userSecret.Data))
 
 			Expect(c.Get(ctx, types.NamespacedName{Name: render.ManagerTLSSecretName, Namespace: render.ManagerNamespace}, secret)).ShouldNot(HaveOccurred())
@@ -285,11 +241,7 @@
 			secret := &corev1.Secret{}
 			// Verify that the operator managed cert secrets exist. These cert
 			// secrets should have the manager service DNS names plus localhost only.
-<<<<<<< HEAD
-			Expect(c.Get(ctx, types.NamespacedName{Name: render.ManagerTLSSecretName, Namespace: render.OperatorNamespace()}, secret)).ShouldNot(HaveOccurred())
-=======
 			Expect(c.Get(ctx, types.NamespacedName{Name: render.ManagerTLSSecretName, Namespace: rmeta.OperatorNamespace()}, secret)).ShouldNot(HaveOccurred())
->>>>>>> 3603a6cf
 			test.VerifyCert(secret, render.ManagerSecretKeyName, render.ManagerSecretCertName, expectedDNSNames...)
 
 			Expect(c.Get(ctx, types.NamespacedName{Name: render.ManagerTLSSecretName, Namespace: render.ManagerNamespace}, secret)).ShouldNot(HaveOccurred())
@@ -298,23 +250,14 @@
 			// Create a custom manager cert secret.
 			dnsNames := []string{"manager.example.com", "192.168.10.22"}
 			testCA := test.MakeTestCA("manager-test")
-<<<<<<< HEAD
-			customSecret, err := render.CreateOperatorTLSSecret(
-				testCA, render.ManagerTLSSecretName, render.ManagerSecretKeyName, render.ManagerSecretCertName, render.DefaultCertificateDuration, nil, dnsNames...)
-=======
 			customSecret, err := rsecret.CreateTLSSecret(
 				testCA, render.ManagerTLSSecretName, rmeta.OperatorNamespace(), render.ManagerSecretKeyName,
 				render.ManagerSecretCertName, rmeta.DefaultCertificateDuration, nil, dnsNames...)
->>>>>>> 3603a6cf
 			Expect(err).ShouldNot(HaveOccurred())
 
 			// Update the existing operator managed cert secret with bytes from
 			// the custom manager cert secret.
-<<<<<<< HEAD
-			Expect(c.Get(ctx, types.NamespacedName{Name: render.ManagerTLSSecretName, Namespace: render.OperatorNamespace()}, secret)).ShouldNot(HaveOccurred())
-=======
 			Expect(c.Get(ctx, types.NamespacedName{Name: render.ManagerTLSSecretName, Namespace: rmeta.OperatorNamespace()}, secret)).ShouldNot(HaveOccurred())
->>>>>>> 3603a6cf
 			secret.Data[render.ManagerSecretCertName] = customSecret.Data[render.ManagerSecretCertName]
 			secret.Data[render.ManagerSecretKeyName] = customSecret.Data[render.ManagerSecretKeyName]
 			Expect(c.Update(ctx, secret)).NotTo(HaveOccurred())
@@ -324,11 +267,7 @@
 
 			// Verify that the existing certs have changed - check that the
 			// certs have the DNS names in the user-supplied cert.
-<<<<<<< HEAD
-			Expect(c.Get(ctx, types.NamespacedName{Name: render.ManagerTLSSecretName, Namespace: render.OperatorNamespace()}, secret)).ShouldNot(HaveOccurred())
-=======
 			Expect(c.Get(ctx, types.NamespacedName{Name: render.ManagerTLSSecretName, Namespace: rmeta.OperatorNamespace()}, secret)).ShouldNot(HaveOccurred())
->>>>>>> 3603a6cf
 			test.VerifyCert(secret, render.ManagerSecretKeyName, render.ManagerSecretCertName, dnsNames...)
 
 			Expect(c.Get(ctx, types.NamespacedName{Name: render.ManagerTLSSecretName, Namespace: render.ManagerNamespace}, secret)).ShouldNot(HaveOccurred())
