// Copyright (c) 2020 Tigera, Inc. All rights reserved.

// Licensed under the Apache License, Version 2.0 (the "License");
// you may not use this file except in compliance with the License.
// You may obtain a copy of the License at
//
//     http://www.apache.org/licenses/LICENSE-2.0
//
// Unless required by applicable law or agreed to in writing, software
// distributed under the License is distributed on an "AS IS" BASIS,
// WITHOUT WARRANTIES OR CONDITIONS OF ANY KIND, either express or implied.
// See the License for the specific language governing permissions and
// limitations under the License.

package v1

import (
	metav1 "k8s.io/apimachinery/pkg/apis/meta/v1"
	"k8s.io/apimachinery/pkg/runtime"
	"k8s.io/apimachinery/pkg/runtime/schema"
)

// GroupName is the group name use in this package
const GroupName = "crd.projectcalico.org"

// SchemeGroupVersion is group version used to register these objects

var (
	SchemeGroupVersion = schema.GroupVersion{Group: GroupName, Version: "v1"}
	SchemeBuilder      = runtime.NewSchemeBuilder(addKnownTypes)
	localSchemeBuilder = &SchemeBuilder
	AddToScheme        = localSchemeBuilder.AddToScheme
)

func addKnownTypes(scheme *runtime.Scheme) error {
	scheme.AddKnownTypes(SchemeGroupVersion,
		&IPPool{},
		&IPPoolList{},
		&FelixConfiguration{},
		&FelixConfigurationList{},
<<<<<<< HEAD
=======
		&KubeControllersConfiguration{},
		&KubeControllersConfigurationList{},
>>>>>>> 3603a6cf
	)
	metav1.AddToGroupVersion(scheme, SchemeGroupVersion)
	return nil
}<|MERGE_RESOLUTION|>--- conflicted
+++ resolved
@@ -38,11 +38,8 @@
 		&IPPoolList{},
 		&FelixConfiguration{},
 		&FelixConfigurationList{},
-<<<<<<< HEAD
-=======
 		&KubeControllersConfiguration{},
 		&KubeControllersConfigurationList{},
->>>>>>> 3603a6cf
 	)
 	metav1.AddToGroupVersion(scheme, SchemeGroupVersion)
 	return nil
