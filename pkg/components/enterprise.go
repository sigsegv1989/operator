// Copyright (c) 2020-2021 Tigera, Inc. All rights reserved.

// Licensed under the Apache License, Version 2.0 (the "License");
// you may not use this file except in compliance with the License.
// You may obtain a copy of the License at
//
//     http://www.apache.org/licenses/LICENSE-2.0
//
// Unless required by applicable law or agreed to in writing, software
// distributed under the License is distributed on an "AS IS" BASIS,
// WITHOUT WARRANTIES OR CONDITIONS OF ANY KIND, either express or implied.
// See the License for the specific language governing permissions and
// limitations under the License.

package components

var (
	EnterpriseRelease string = "v3.5.1"

	ComponentAPIServer = component{
		Version: "v3.5.1",
		Image:   "tigera/cnx-apiserver",
	}

	ComponentComplianceBenchmarker = component{
		Version: "v3.5.1",
		Image:   "tigera/compliance-benchmarker",
	}

	ComponentComplianceController = component{
		Version: "v3.5.1",
		Image:   "tigera/compliance-controller",
	}

	ComponentComplianceReporter = component{
		Version: "v3.5.1",
		Image:   "tigera/compliance-reporter",
	}

	ComponentComplianceServer = component{
		Version: "v3.5.1",
		Image:   "tigera/compliance-server",
	}

	ComponentComplianceSnapshotter = component{
		Version: "v3.5.1",
		Image:   "tigera/compliance-snapshotter",
	}

	ComponentEckElasticsearch = component{
		Version: "7.10.1",
		Image:   "tigera/elasticsearch",
	}

	ComponentEckKibana = component{
		Version: "7.10.1",
		Image:   "tigera/kibana",
	}

	ComponentElasticTseeInstaller = component{
		Version: "v3.5.1",
		Image:   "tigera/intrusion-detection-job-installer",
	}

	ComponentElasticsearch = component{
		Version: "v3.5.1",
		Image:   "tigera/elasticsearch",
	}

	ComponentElasticsearchOperator = component{
		Version: "1.2.1",
		Image:   "eck/eck-operator",
	}

	ComponentEsCurator = component{
		Version: "v3.5.1",
		Image:   "tigera/es-curator",
	}

	ComponentEsProxy = component{
		Version: "v3.5.1",
		Image:   "tigera/es-proxy",
	}

	ComponentFluentd = component{
		Version: "v3.5.1",
		Image:   "tigera/fluentd",
	}

	ComponentFluentdWindows = component{
		Version: "v3.5.1",
		Image:   "tigera/fluentd-windows",
	}

	ComponentGuardian = component{
		Version: "v3.5.1",
		Image:   "tigera/guardian",
	}

	ComponentIntrusionDetectionController = component{
		Version: "v3.5.1",
		Image:   "tigera/intrusion-detection-controller",
	}

	ComponentKibana = component{
<<<<<<< HEAD
		Version: "tesla-v3.5.0",
=======
		Version: "v3.5.1",
>>>>>>> 59fa8555
		Image:   "tigera/kibana",
	}

	ComponentManager = component{
<<<<<<< HEAD
		Version: "tesla-v3.5.1-1",
=======
		Version: "v3.5.1",
>>>>>>> 59fa8555
		Image:   "tigera/cnx-manager",
	}

	ComponentDex = component{
		Version: "v3.5.1",
		Image:   "tigera/dex",
	}

	ComponentManagerProxy = component{
		Version: "v3.5.1",
		Image:   "tigera/voltron",
	}

	ComponentQueryServer = component{
		Version: "v3.5.1",
		Image:   "tigera/cnx-queryserver",
	}

	ComponentTigeraKubeControllers = component{
		Version: "v3.5.1",
		Image:   "tigera/kube-controllers",
	}

	ComponentTigeraNode = component{
		Version: "v3.5.1",
		Image:   "tigera/cnx-node",
	}

	ComponentTigeraTypha = component{
		Version: "v3.5.1",
		Image:   "tigera/typha",
	}

	ComponentTigeraCNI = component{
		Version: "v3.5.1",
		Image:   "tigera/cni",
	}

	ComponentCloudControllers = component{
		Version: "v3.5.1",
		Image:   "tigera/cloud-controllers",
	}

	ComponentCSRInitContainer = component{
		Version: "v3.5.1",
		Image:   "tigera/key-cert-provisioner",
	}

	EnterpriseComponents = []component{
		ComponentAPIServer,
		ComponentComplianceBenchmarker,
		ComponentComplianceController,
		ComponentComplianceReporter,
		ComponentComplianceServer,
		ComponentComplianceSnapshotter,
		ComponentEckElasticsearch,
		ComponentEckKibana,
		ComponentElasticTseeInstaller,
		ComponentElasticsearch,
		ComponentElasticsearchOperator,
		ComponentEsCurator,
		ComponentEsProxy,
		ComponentFluentd,
		ComponentFluentdWindows,
		ComponentGuardian,
		ComponentIntrusionDetectionController,
		ComponentKibana,
		ComponentManager,
		ComponentDex,
		ComponentManagerProxy,
		ComponentQueryServer,
		ComponentTigeraKubeControllers,
		ComponentTigeraNode,
		ComponentTigeraTypha,
		ComponentTigeraCNI,
		ComponentCloudControllers,
		ComponentCSRInitContainer,
	}
)<|MERGE_RESOLUTION|>--- conflicted
+++ resolved
@@ -103,20 +103,12 @@
 	}
 
 	ComponentKibana = component{
-<<<<<<< HEAD
-		Version: "tesla-v3.5.0",
-=======
-		Version: "v3.5.1",
->>>>>>> 59fa8555
+		Version: "tesla-v3.5.1",
 		Image:   "tigera/kibana",
 	}
 
 	ComponentManager = component{
-<<<<<<< HEAD
-		Version: "tesla-v3.5.1-1",
-=======
-		Version: "v3.5.1",
->>>>>>> 59fa8555
+		Version: "tesla-v3.5.1",
 		Image:   "tigera/cnx-manager",
 	}
 
